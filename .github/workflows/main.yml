--- conflicted
+++ resolved
@@ -9,22 +9,28 @@
     strategy:
       fail-fast: true
       matrix:
-        image: ["buildah", "finish", "go-toolset", "helm", "sonar", "start", "webhook-interceptor"]
+        image:
+          [
+            "buildah",
+            "finish",
+            "go-toolset",
+            "helm",
+            "sonar",
+            "start",
+            "webhook-interceptor",
+          ]
     steps:
-      -
-        name: Checkout
+      - name: Checkout
         uses: actions/checkout@v2
         with:
           fetch-depth: 0
-      -
-        name: Set up Docker Buildx
+      - name: Set up Docker Buildx
         uses: docker/setup-buildx-action@v1
         with:
           driver-opts: |
             image=moby/buildkit:master
             network=host
-      -
-        name: Build image
+      - name: Build image
         uses: docker/build-push-action@v2
         with:
           context: .
@@ -32,8 +38,7 @@
           file: build/package/Dockerfile.${{ matrix.image }}
           tags: localhost:5000/ods/ods-${{ matrix.image }}:latest
           outputs: type=docker,dest=/tmp/image-ods-${{ matrix.image }}.tar
-      - 
-        name: Upload artifacts
+      - name: Upload artifacts
         uses: actions/upload-artifact@v2
         with:
           name: buildx-image-ods-${{ matrix.image }}
@@ -47,119 +52,83 @@
     env:
       TKN_VERSION: "v0.22.0"
     steps:
-      - 
-        name: Download image artifacts
+      - name: Download image artifacts
         uses: actions/download-artifact@v2
         with:
           path: /tmp
-      -
-        name: Checkout
+      - name: Checkout
         uses: actions/checkout@v2
         with:
-          fetch-depth: 0      
-      -
-        name: Setup KinD cluster with internal registry
+          fetch-depth: 0
+      - name: Setup KinD cluster with internal registry
         working-directory: scripts
-        run: ./kind-with-registry.sh    
-      -
-        name: Push buildah image
+        run: ./kind-with-registry.sh
+      - name: Push buildah image
         run: |
           docker load --input /tmp/buildx-image-ods-buildah/image-ods-buildah.tar
           docker push localhost:5000/ods/ods-buildah:latest
           docker rmi localhost:5000/ods/ods-buildah:latest
-      -
-        name: Push finish image
+      - name: Push finish image
         run: |
           docker load --input /tmp/buildx-image-ods-finish/image-ods-finish.tar
           docker push localhost:5000/ods/ods-finish:latest
           docker rmi localhost:5000/ods/ods-finish:latest
-      -
-        name: Push go-toolset image
+      - name: Push go-toolset image
         run: |
           docker load --input /tmp/buildx-image-ods-go-toolset/image-ods-go-toolset.tar
           docker push localhost:5000/ods/ods-go-toolset:latest
           docker rmi localhost:5000/ods/ods-go-toolset:latest
-      -
-<<<<<<< HEAD
-        name: Push sonar
-        uses: docker/build-push-action@v2
-        with:
-          context: .
-          push: true
-          file: build/package/Dockerfile.sonar
-          tags: localhost:5000/ods/sonar:latest
-          cache-from: type=local,src=/tmp/.buildx-cache-new
-      -
-        name: Pre-pull ODS images with kube-fledged
-        working-directory: scripts
-        run: ./pre-pull-images.sh
-=======
-        name: Push helm image
+      - name: Push helm image
         run: |
           docker load --input /tmp/buildx-image-ods-helm/image-ods-helm.tar
           docker push localhost:5000/ods/ods-helm:latest
           docker rmi localhost:5000/ods/ods-helm:latest
-      -
-        name: Push sonar image
+      - name: Push sonar image
         run: |
           docker load --input /tmp/buildx-image-ods-sonar/image-ods-sonar.tar
           docker push localhost:5000/ods/ods-sonar:latest
           docker rmi localhost:5000/ods/ods-sonar:latest
-      -
-        name: Push start image
+      - name: Push start image
         run: |
           docker load --input /tmp/buildx-image-ods-start/image-ods-start.tar
           docker push localhost:5000/ods/ods-start:latest
           docker rmi localhost:5000/ods/ods-start:latest
-      -
-        name: Push webhook-interceptor image
+      - name: Push webhook-interceptor image
         run: |
           docker load --input /tmp/buildx-image-ods-webhook-interceptor/image-ods-webhook-interceptor.tar
           docker push localhost:5000/ods/ods-webhook-interceptor:latest
           docker rmi localhost:5000/ods/ods-webhook-interceptor:latest
-      -
-        name: Delete image tarballs
+      - name: Delete image tarballs
         run: |
           rm -rf /tmp/buildx-image-*
->>>>>>> 116d9d2e
-      -
-        name: Setup kubectl
+      - name: Setup kubectl
         uses: azure/setup-kubectl@v1
         id: install
-      -
-        name: Install Tekton Core Components
+      - name: Install Tekton Core Components
         run: kubectl apply --filename https://storage.googleapis.com/tekton-releases/pipeline/previous/${TKN_VERSION}/release.notags.yaml
-      - 
-        name: Show disk space
+      - name: Show disk space
         run: df -h
-      -
-        name: Spin up Bitbucket container
+      - name: Spin up Bitbucket container
         working-directory: scripts
         run: ./run-bitbucket.sh
-      -
-        name: Spin up Nexus container
+      - name: Spin up Nexus container
         working-directory: scripts
         run: ./run-nexus.sh
-      -
-        name: Spin up SonarQube container
+      - name: Spin up SonarQube container
         working-directory: scripts
         run: ./run-sonarqube.sh
-      - 
-        name: Show disk space
+      - name: Show disk space
         run: df -h
-      -
-        name: Setup Go 1.16
+      - name: Setup Go 1.16
         uses: actions/setup-go@v2
         with:
           go-version: 1.16
-      -
-        name: Run tests
+      - name: Run tests
         run: |
           go test -v ./internal/...
           go test -v ./pkg/...
           go test -v ./test/tasks/... -always-keep-tmp-workspaces
-      -
-        name: Docker logs nexustest
+      - name: Docker logs nexustest
         if: ${{ failure() }}
         run: |
           docker logs nexustest