--- conflicted
+++ resolved
@@ -9,11 +9,7 @@
     strategy:
       fail-fast: true
       matrix:
-<<<<<<< HEAD
-        image: ["buildah", "finish", "go-toolset", "java-toolset, "helm", "sonar", "start", "webhook-interceptor"]
-=======
-        image: ["buildah", "finish", "go-toolset", "helm", "sonar", "start", "webhook-interceptor", "python-toolset"]
->>>>>>> bec93652
+        image: ["buildah", "finish", "go-toolset", "java-toolset", "helm", "sonar", "start", "webhook-interceptor", "python-toolset"]
     steps:
       -
         name: Checkout
@@ -116,7 +112,7 @@
         run: |
           docker load --input /tmp/buildx-image-ods-python-toolset/image-ods-python-toolset.tar
           docker push localhost:5000/ods/ods-python-toolset:latest
-          docker rmi localhost:5000/ods/ods-python-toolset:latest          
+          docker rmi localhost:5000/ods/ods-python-toolset:latest
       -
         name: Delete image tarballs
         run: |
