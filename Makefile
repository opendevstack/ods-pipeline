SHELL = /bin/bash
.SHELLFLAGS := -eu -o pipefail -c
.DELETE_ON_ERROR:
MAKEFLAGS += --warn-undefined-variables
MAKEFLAGS += --no-builtin-rules

# Namespace to use (applied for some targets)
namespace =

## Run gofmt.
fmt:
	gofmt -w .
.PHONY: fmt

## Run golangci-lint.
lint:
	golangci-lint run
.PHONY: lint

## Check if system meets prerequisites.
check-system:
	cd scripts && ./check-system.sh
.PHONY: check-system

## Create KinD cluster with local registry.
create-kind-with-registry:
	cd scripts && ./kind-with-registry.sh
.PHONY: create-kind-with-registry

## Build and push images to local registry.
build-and-push-images:
		cd scripts && ./build-and-push-images.sh
.PHONY: build-and-push-images

## Install Tekton pipelines in kind cluster.
install-tekton-pipelines:
	cd scripts && ./install-tekton-pipelines.sh
.PHONY: install-tekton-pipelines

## Install resources in CD namespace via Helm.
install-cd-namespace:
ifeq ($(strip $(namespace)),)
	@echo "Argument 'namespace' is required, e.g. make install-cd-namespace namespace=foo-cd"
	@exit 1
endif
	cd scripts && ./install-cd-namespace-resources.sh -n $(namespace)
.PHONY: install-cd-namespace

## OpenShift only! Apply ODS BuildConfig, ImageStream and ClusterTask manifests
install-ods-central:
ifeq ($(strip $(namespace)),)
	@echo "Argument 'namespace' is required, e.g. make install-ods-central namespace=ods"
	@exit 1
endif
	cd scripts && ./install-ods-central-resources.sh -n $(namespace)
.PHONY: install-ods-central

<<<<<<< HEAD
## Start builds for each ODS BuildConfig (OpenShift only)
start-ods-central-builds: deploy-ods-central
	oc start-build ods-build-go
	oc start-build ods-build-java
=======
## OpenShift only! Start builds for each ODS BuildConfig
start-ods-central-builds:
>>>>>>> 388d090b
	oc start-build ods-buildah
	oc start-build ods-finish
	oc start-build ods-go-toolset
	oc start-build ods-helm
	oc start-build ods-python-toolset
	oc start-build ods-sonar
	oc start-build ods-start
	oc start-build ods-typescript-toolset
	oc start-build ods-webhook-interceptor
.PHONY: start-ods-central-builds

## KinD only! Apply ODS ClusterTask manifests in KinD
install-ods-tasks-kind:
	cd scripts && ./install-ods-tasks-kind.sh
.PHONY: install-ods-tasks-kind

## Run Bitbucket server (using timebomb license, in "kind" network).
run-bitbucket:
	cd scripts && ./run-bitbucket.sh
.PHONY: run-bitbucket

## Restart Bitbucket server (re-activating timebomb license).
restart-bitbucket:
	cd scripts && ./restart-bitbucket.sh
.PHONY: restart-bitbucket

## Run Nexus server (in "kind" network).
run-nexus:
	cd scripts && ./run-nexus.sh
.PHONY: run-nexus

## Run SonarQube server (in "kind" network).
run-sonarqube:
	cd scripts && ./run-sonarqube.sh
.PHONY: run-sonarqube

## Prepare local environment from scratch.
prepare-local-env: create-kind-with-registry build-and-push-images install-tekton-pipelines run-bitbucket run-nexus run-sonarqube deploy-ods-tasks-kind
.PHONY: prepare-local-env

## Stop local environment.
stop-local-env:
	cd scripts && ./stop-local-env.sh
.PHONY: stop-local-env

## Restart stopped local environment.
start-local-env:
	cd scripts && ./start-local-env.sh
.PHONY: start-local-env

## Render documentation for tasks.
docs:
	go run cmd/docs/main.go
.PHONY: docs

## Run complete testsuite.
test: test-internal test-pkg test-tasks
.PHONY: test

## Run testsuite of internal packages.
test-internal:
	go test -v ./internal/...
.PHONY: test-internal

## Run testsuite of public packages.
test-pkg:
	go test -v ./pkg/...
.PHONY: test-pkg

## Run testsuite of Tekton tasks.
test-tasks:
	go test -v -count=1 ./test/tasks/...
.PHONY: test-tasks

## Clear temporary workspaces created in testruns.
clear-tmp-workspaces:
	rm -rf test/testdata/workspaces/workspace-*
.PHONY: clear-tmp-workspaces

### HELP
### Based on https://gist.github.com/prwhite/8168133#gistcomment-2278355.
help:
	@echo ''
	@echo 'Usage:'
	@echo '  make <target>'
	@echo ''
	@echo 'Targets:'
	@awk '/^[a-zA-Z\-\_0-9]+:|^# .*/ { \
		helpMessage = match(lastLine, /^## (.*)/); \
		if (helpMessage) { \
			helpCommand = substr($$1, 0, index($$1, ":")-1); \
			helpMessage = substr(lastLine, RSTART + 3, RLENGTH); \
			printf "  %-35s %s\n", helpCommand, helpMessage; \
		} else { \
			printf "\n"; \
		} \
	} \
	{ lastLine = $$0 }' $(MAKEFILE_LIST)
.PHONY: help<|MERGE_RESOLUTION|>--- conflicted
+++ resolved
@@ -55,18 +55,12 @@
 	cd scripts && ./install-ods-central-resources.sh -n $(namespace)
 .PHONY: install-ods-central
 
-<<<<<<< HEAD
-## Start builds for each ODS BuildConfig (OpenShift only)
-start-ods-central-builds: deploy-ods-central
-	oc start-build ods-build-go
-	oc start-build ods-build-java
-=======
 ## OpenShift only! Start builds for each ODS BuildConfig
 start-ods-central-builds:
->>>>>>> 388d090b
 	oc start-build ods-buildah
 	oc start-build ods-finish
 	oc start-build ods-go-toolset
+	oc start-build ods-build-java
 	oc start-build ods-helm
 	oc start-build ods-python-toolset
 	oc start-build ods-sonar
