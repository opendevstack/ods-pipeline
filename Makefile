SHELL = /bin/bash
.SHELLFLAGS := -eu -o pipefail -c
.DELETE_ON_ERROR:
MAKEFLAGS += --warn-undefined-variables
MAKEFLAGS += --no-builtin-rules

# Namespace to use (applied for some targets)
namespace =

## Check if system meets prerequisites.
check-system:
	cd scripts && ./check-system.sh
.PHONY: check-system

## Create KinD cluster with local registry.
create-kind-with-registry:
	cd scripts && ./kind-with-registry.sh
.PHONY: create-kind-with-registry

## Build and push images to local registry.
build-and-push-images:
		cd scripts && ./build-and-push-images.sh
.PHONY: build-and-push-images

## Install Tekton pipelines in kind cluster.
install-tekton-pipelines:
	cd scripts && ./install-tekton-pipelines.sh
.PHONY: install-tekton-pipelines

## Install resources in CD namespace via Helm.
install-cd-namespace:
ifeq ($(strip $(namespace)),)
	@echo "Argument 'namespace' is required, e.g. make install-cd-namespace namespace=foo-cd"
	@exit 1
endif
	cd scripts && ./install-cd-namespace-resources.sh -n $(namespace)
.PHONY: install-cd-namespace

## Apply ODS BuildConfig, ImageStream and ClusterTask manifests (OpenShift only)
install-ods-central:
ifeq ($(strip $(namespace)),)
	@echo "Argument 'namespace' is required, e.g. make install-ods-central namespace=ods"
	@exit 1
endif
	cd deploy/central && kubectl -n $(namespace) apply -k openshift
.PHONY: install-ods-central

## Start builds for each ODS BuildConfig (OpenShift only)
start-ods-central-builds: deploy-ods-central
	oc start-build ods-build-go
	oc start-build ods-buildah
	oc start-build ods-helm
	oc start-build ods-sonar
	oc start-build ods-start
	oc start-build ods-finish
.PHONY: start-ods-central-builds

## Apply ODS ClusterTask manifests in KinD
deploy-ods-tasks-kind:
	cd deploy/central && kubectl apply -k kind
.PHONY: deploy-ods-tasks-kind

## Run Bitbucket server (using timebomb license, in "kind" network).
run-bitbucket:
	cd scripts && ./run-bitbucket.sh
.PHONY: run-bitbucket

## Restart Bitbucket server (re-activating timebomb license).
restart-bitbucket:
	cd scripts && ./restart-bitbucket.sh
.PHONY: restart-bitbucket

## Run Nexus server (in "kind" network).
run-nexus:
	cd scripts && ./run-nexus.sh
.PHONY: run-nexus

## Run SonarQube server (in "kind" network).
run-sonarqube:
	cd scripts && ./run-sonarqube.sh
.PHONY: run-sonarqube

## Prepare local environment from scratch.
prepare-local-env: create-kind-with-registry build-and-push-images install-tekton-pipelines run-bitbucket run-nexus run-sonarqube deploy-ods-tasks-kind
.PHONY: prepare-local-env

## Stop local environment.
stop-local-env:
	cd scripts && ./stop-local-env.sh
.PHONY: stop-local-env

## Restart stopped local environment.
start-local-env:
	cd scripts && ./start-local-env.sh
.PHONY: start-local-env

## Render documentation for tasks.
docs:
	go run cmd/docs/main.go
.PHONY: docs

## Run testsuite.
test: test-internal test-pkg test-tasks
.PHONY: test

## Run testsuite of internal packages.
test-internal:
	go test -v ./internal/...
.PHONY: test-internal

## Run testsuite of public packages.
test-pkg:
	go test -v ./pkg/...
.PHONY: test-pkg

## Run testsuite of Tekton tasks.
test-tasks:
	go test -v -count=1 ./test/tasks/...
.PHONY: test-tasks

## Clear temporary workspaces created in testruns.
clear-tmp-workspaces:
	rm -rf test/testdata/workspaces/workspace-*
.PHONY: clear-tmp-workspaces

<<<<<<< HEAD
## Apply ImageStreams ODS manifests
deploy-ods-image-streams:
	oc create -f deploy/image-streams
.PHONY: deploy-ods-image-streams

## Apply BuildConfig ODS manifests
deploy-bc-ods:
	oc create -f deploy/build-configs
.PHONY: deploy-bc-ods

## Start BuildConfig ODS manifests
start-bc-ods:
	oc process -f deploy/build-configs/bc-ods-build-go.yml -p GIT_URL=https://github.com/opendevstack/ods-pipeline.git | oc apply -f -
	oc start-build ods-build-go
	oc process -f deploy/build-configs/bc-ods-buildah.yml -p GIT_URL=https://github.com/opendevstack/ods-pipeline.git | oc apply -f -
	oc start-build ods-buildah
	oc process -f deploy/build-configs/bc-ods-helm.yml -p GIT_URL=https://github.com/opendevstack/ods-pipeline.git | oc apply -f -
	oc start-build ods-helm
	oc process -f deploy/build-configs/bc-ods-sonar.yml -p GIT_URL=https://github.com/opendevstack/ods-pipeline.git | oc apply -f -
	oc start-build ods-sonar
	oc process -f deploy/build-configs/bc-ods-start.yml -p GIT_URL=https://github.com/opendevstack/ods-pipeline.git | oc apply -f -
	oc start-build ods-start
	oc process -f deploy/build-configs/bc-ods-finish.yml -p GIT_URL=https://github.com/opendevstack/ods-pipeline.git | oc apply -f -
	oc start-build ods-finish
	oc process -f deploy/build-configs/bc-ods-build-python.yml -p GIT_URL=https://github.com/opendevstack/ods-pipeline.git | oc apply -f -
	oc start-build ods-finish
.PHONY: start-bc-ods

## Apply Tasks ODS manifests
deploy-ods-tasks:
	kubectl create -f deploy/tasks
.PHONY: deploy-ods-tasks

=======
>>>>>>> 704eadae
### HELP
### Based on https://gist.github.com/prwhite/8168133#gistcomment-2278355.
help:
	@echo ''
	@echo 'Usage:'
	@echo '  make <target>'
	@echo ''
	@echo 'Targets:'
	@awk '/^[a-zA-Z\-\_0-9]+:|^# .*/ { \
		helpMessage = match(lastLine, /^## (.*)/); \
		if (helpMessage) { \
			helpCommand = substr($$1, 0, index($$1, ":")-1); \
			helpMessage = substr(lastLine, RSTART + 3, RLENGTH); \
			printf "  %-35s %s\n", helpCommand, helpMessage; \
		} else { \
			printf "\n"; \
		} \
	} \
	{ lastLine = $$0 }' $(MAKEFILE_LIST)
.PHONY: help<|MERGE_RESOLUTION|>--- conflicted
+++ resolved
@@ -123,42 +123,6 @@
 	rm -rf test/testdata/workspaces/workspace-*
 .PHONY: clear-tmp-workspaces
 
-<<<<<<< HEAD
-## Apply ImageStreams ODS manifests
-deploy-ods-image-streams:
-	oc create -f deploy/image-streams
-.PHONY: deploy-ods-image-streams
-
-## Apply BuildConfig ODS manifests
-deploy-bc-ods:
-	oc create -f deploy/build-configs
-.PHONY: deploy-bc-ods
-
-## Start BuildConfig ODS manifests
-start-bc-ods:
-	oc process -f deploy/build-configs/bc-ods-build-go.yml -p GIT_URL=https://github.com/opendevstack/ods-pipeline.git | oc apply -f -
-	oc start-build ods-build-go
-	oc process -f deploy/build-configs/bc-ods-buildah.yml -p GIT_URL=https://github.com/opendevstack/ods-pipeline.git | oc apply -f -
-	oc start-build ods-buildah
-	oc process -f deploy/build-configs/bc-ods-helm.yml -p GIT_URL=https://github.com/opendevstack/ods-pipeline.git | oc apply -f -
-	oc start-build ods-helm
-	oc process -f deploy/build-configs/bc-ods-sonar.yml -p GIT_URL=https://github.com/opendevstack/ods-pipeline.git | oc apply -f -
-	oc start-build ods-sonar
-	oc process -f deploy/build-configs/bc-ods-start.yml -p GIT_URL=https://github.com/opendevstack/ods-pipeline.git | oc apply -f -
-	oc start-build ods-start
-	oc process -f deploy/build-configs/bc-ods-finish.yml -p GIT_URL=https://github.com/opendevstack/ods-pipeline.git | oc apply -f -
-	oc start-build ods-finish
-	oc process -f deploy/build-configs/bc-ods-build-python.yml -p GIT_URL=https://github.com/opendevstack/ods-pipeline.git | oc apply -f -
-	oc start-build ods-finish
-.PHONY: start-bc-ods
-
-## Apply Tasks ODS manifests
-deploy-ods-tasks:
-	kubectl create -f deploy/tasks
-.PHONY: deploy-ods-tasks
-
-=======
->>>>>>> 704eadae
 ### HELP
 ### Based on https://gist.github.com/prwhite/8168133#gistcomment-2278355.
 help:
