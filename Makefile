SHELL = /bin/bash
.SHELLFLAGS := -eu -o pipefail -c
.DELETE_ON_ERROR:
MAKEFLAGS += --warn-undefined-variables
MAKEFLAGS += --no-builtin-rules

# Namespace to use (applied for some targets)
namespace =

## Check if system meets prerequisites.
check-system:
	cd scripts && ./check-system.sh
.PHONY: check-system

## Create KinD cluster with local registry.
create-kind-with-registry:
	cd scripts && ./kind-with-registry.sh
.PHONY: create-kind-with-registry

## Build and push images to local registry.
build-and-push-images:
		cd scripts && ./build-and-push-images.sh
.PHONY: build-and-push-images

## Build and push images to local registry.
build-and-push-java-image:
		cd scripts && ./build-and-push-java-image.sh
.PHONY: build-and-push-java-image

## Install Tekton pipelines in kind cluster.
install-tekton-pipelines:
	cd scripts && ./install-tekton-pipelines.sh
.PHONY: install-tekton-pipelines

## Install resources in CD namespace via Helm.
install-cd-namespace:
ifeq ($(strip $(namespace)),)
	@echo "Argument 'namespace' is required, e.g. make install-cd-namespace namespace=foo-cd"
	@exit 1
endif
	cd scripts && ./install-cd-namespace-resources.sh -n $(namespace)
.PHONY: install-cd-namespace

## Apply ODS BuildConfig, ImageStream and ClusterTask manifests (OpenShift only)
install-ods-central:
ifeq ($(strip $(namespace)),)
	@echo "Argument 'namespace' is required, e.g. make install-ods-central namespace=ods"
	@exit 1
endif
	cd deploy/central && kubectl -n $(namespace) apply -k openshift
.PHONY: install-ods-central

## Start builds for each ODS BuildConfig (OpenShift only)
start-ods-central-builds: deploy-ods-central
	oc start-build ods-build-go
	oc start-build ods-buildah
	oc start-build ods-helm
	oc start-build ods-sonar
	oc start-build ods-start
	oc start-build ods-finish
.PHONY: start-ods-central-builds

## Apply ODS ClusterTask manifests in KinD
deploy-ods-tasks-kind:
	cd deploy/central && kubectl apply -k kind
.PHONY: deploy-ods-tasks-kind

## Run Bitbucket server (using timebomb license, in "kind" network).
run-bitbucket:
	cd scripts && ./run-bitbucket.sh
.PHONY: run-bitbucket

## Restart Bitbucket server (re-activating timebomb license).
restart-bitbucket:
	cd scripts && ./restart-bitbucket.sh
.PHONY: restart-bitbucket

## Run Nexus server (in "kind" network).
run-nexus:
	cd scripts && ./run-nexus.sh
.PHONY: run-nexus

## Run SonarQube server (in "kind" network).
run-sonarqube:
	cd scripts && ./run-sonarqube.sh
.PHONY: run-sonarqube

## Prepare local environment from scratch.
prepare-local-env: create-kind-with-registry build-and-push-images install-tekton-pipelines run-bitbucket run-nexus run-sonarqube deploy-ods-tasks-kind
.PHONY: prepare-local-env

## Stop local environment.
stop-local-env:
	cd scripts && ./stop-local-env.sh
.PHONY: stop-local-env

## Restart stopped local environment.
start-local-env:
	cd scripts && ./start-local-env.sh
.PHONY: start-local-env

## Render documentation for tasks.
docs:
	go run cmd/docs/main.go
.PHONY: docs

## Run testsuite.
test: test-internal test-pkg test-tasks
.PHONY: test

## Run testsuite of internal packages.
test-internal:
	go test -v ./internal/...
.PHONY: test-internal

## Run testsuite of public packages.
test-pkg:
	go test -v ./pkg/...
.PHONY: test-pkg

## Run testsuite of Tekton tasks.
test-tasks:
	go test -v -count=1 ./test/tasks/...
.PHONY: test-tasks

## Clear temporary workspaces created in testruns.
clear-tmp-workspaces:
	rm -rf test/testdata/workspaces/workspace-*
.PHONY: clear-tmp-workspaces

<<<<<<< HEAD
## Apply ImageStreams ODS manifests
deploy-ods-image-streams:
	oc create -f deploy/image-streams
.PHONY: deploy-ods-image-streams

## Apply BuildConfig ODS manifests
deploy-bc-ods:
	oc create -f deploy/build-configs
.PHONY: deploy-bc-ods

## Start BuildConfig ODS manifests
start-bc-ods:
	oc process -f deploy/build-configs/bc-ods-build-go.yml -p GIT_URL=https://github.com/opendevstack/ods-pipeline.git | oc apply -f -
	oc start-build ods-build-go
	oc process -f deploy/build-configs/bc-ods-build-java.yml -p GIT_URL=https://github.com/opendevstack/ods-pipeline.git | oc apply -f -
	oc start-build ods-build-java
	oc process -f deploy/build-configs/bc-ods-buildah.yml -p GIT_URL=https://github.com/opendevstack/ods-pipeline.git | oc apply -f -
	oc start-build ods-buildah
	oc process -f deploy/build-configs/bc-ods-helm.yml -p GIT_URL=https://github.com/opendevstack/ods-pipeline.git | oc apply -f -
	oc start-build ods-helm
	oc process -f deploy/build-configs/bc-ods-sonar.yml -p GIT_URL=https://github.com/opendevstack/ods-pipeline.git | oc apply -f -
	oc start-build ods-sonar
	oc process -f deploy/build-configs/bc-ods-start.yml -p GIT_URL=https://github.com/opendevstack/ods-pipeline.git | oc apply -f -
	oc start-build ods-start
	oc process -f deploy/build-configs/bc-ods-finish.yml -p GIT_URL=https://github.com/opendevstack/ods-pipeline.git | oc apply -f -
	oc start-build ods-finish
.PHONY: start-bc-ods

## Apply Tasks ODS manifests
deploy-ods-tasks:
	kubectl create -f deploy/tasks
.PHONY: deploy-ods-tasks

=======
>>>>>>> bec93652
### HELP
### Based on https://gist.github.com/prwhite/8168133#gistcomment-2278355.
help:
	@echo ''
	@echo 'Usage:'
	@echo '  make <target>'
	@echo ''
	@echo 'Targets:'
	@awk '/^[a-zA-Z\-\_0-9]+:|^# .*/ { \
		helpMessage = match(lastLine, /^## (.*)/); \
		if (helpMessage) { \
			helpCommand = substr($$1, 0, index($$1, ":")-1); \
			helpMessage = substr(lastLine, RSTART + 3, RLENGTH); \
			printf "  %-35s %s\n", helpCommand, helpMessage; \
		} else { \
			printf "\n"; \
		} \
	} \
	{ lastLine = $$0 }' $(MAKEFILE_LIST)
.PHONY: help<|MERGE_RESOLUTION|>--- conflicted
+++ resolved
@@ -53,6 +53,7 @@
 ## Start builds for each ODS BuildConfig (OpenShift only)
 start-ods-central-builds: deploy-ods-central
 	oc start-build ods-build-go
+	oc start-build ods-build-java
 	oc start-build ods-buildah
 	oc start-build ods-helm
 	oc start-build ods-sonar
@@ -128,42 +129,6 @@
 	rm -rf test/testdata/workspaces/workspace-*
 .PHONY: clear-tmp-workspaces
 
-<<<<<<< HEAD
-## Apply ImageStreams ODS manifests
-deploy-ods-image-streams:
-	oc create -f deploy/image-streams
-.PHONY: deploy-ods-image-streams
-
-## Apply BuildConfig ODS manifests
-deploy-bc-ods:
-	oc create -f deploy/build-configs
-.PHONY: deploy-bc-ods
-
-## Start BuildConfig ODS manifests
-start-bc-ods:
-	oc process -f deploy/build-configs/bc-ods-build-go.yml -p GIT_URL=https://github.com/opendevstack/ods-pipeline.git | oc apply -f -
-	oc start-build ods-build-go
-	oc process -f deploy/build-configs/bc-ods-build-java.yml -p GIT_URL=https://github.com/opendevstack/ods-pipeline.git | oc apply -f -
-	oc start-build ods-build-java
-	oc process -f deploy/build-configs/bc-ods-buildah.yml -p GIT_URL=https://github.com/opendevstack/ods-pipeline.git | oc apply -f -
-	oc start-build ods-buildah
-	oc process -f deploy/build-configs/bc-ods-helm.yml -p GIT_URL=https://github.com/opendevstack/ods-pipeline.git | oc apply -f -
-	oc start-build ods-helm
-	oc process -f deploy/build-configs/bc-ods-sonar.yml -p GIT_URL=https://github.com/opendevstack/ods-pipeline.git | oc apply -f -
-	oc start-build ods-sonar
-	oc process -f deploy/build-configs/bc-ods-start.yml -p GIT_URL=https://github.com/opendevstack/ods-pipeline.git | oc apply -f -
-	oc start-build ods-start
-	oc process -f deploy/build-configs/bc-ods-finish.yml -p GIT_URL=https://github.com/opendevstack/ods-pipeline.git | oc apply -f -
-	oc start-build ods-finish
-.PHONY: start-bc-ods
-
-## Apply Tasks ODS manifests
-deploy-ods-tasks:
-	kubectl create -f deploy/tasks
-.PHONY: deploy-ods-tasks
-
-=======
->>>>>>> bec93652
 ### HELP
 ### Based on https://gist.github.com/prwhite/8168133#gistcomment-2278355.
 help:
