SHELL = /bin/bash
.SHELLFLAGS := -eu -o pipefail -c
.DELETE_ON_ERROR:
MAKEFLAGS += --warn-undefined-variables
MAKEFLAGS += --no-builtin-rules

# Namespace to use (applied for some targets)
namespace =

## Check if system meets prerequisites.
check-system:
	cd scripts && ./check-system.sh
.PHONY: check-system

## Create KinD cluster with local registry.
create-kind-with-registry:
	cd scripts && ./kind-with-registry.sh
.PHONY: create-kind-with-registry

## Build and push images to local registry.
build-and-push-images:
		cd scripts && ./build-and-push-images.sh
.PHONY: build-and-push-images

## Install Tekton pipelines in kind cluster.
install-tekton-pipelines:
	cd scripts && ./install-tekton-pipelines.sh
.PHONY: install-tekton-pipelines

## Install resources in CD namespace via Helm.
install-cd-namespace:
ifeq ($(strip $(namespace)),)
	@echo "Argument 'namespace' is required, e.g. make install-cd-namespace namespace=foo-cd"
	@exit 1
endif
	cd scripts && ./install-cd-namespace-resources.sh -n $(namespace)
.PHONY: install-cd-namespace

## Apply ODS BuildConfig, ImageStream and ClusterTask manifests (OpenShift only)
install-ods-central:
ifeq ($(strip $(namespace)),)
	@echo "Argument 'namespace' is required, e.g. make install-ods-central namespace=ods"
	@exit 1
endif
	cd deploy/central && kubectl -n $(namespace) apply -k openshift
.PHONY: install-ods-central

## Start builds for each ODS BuildConfig (OpenShift only)
start-ods-central-builds: deploy-ods-central
	oc start-build ods-build-go
	oc start-build ods-buildah
	oc start-build ods-helm
	oc start-build ods-sonar
	oc start-build ods-start
	oc start-build ods-finish
.PHONY: start-ods-central-builds

## Apply ODS ClusterTask manifests in KinD
deploy-ods-tasks-kind:
	cd deploy/central && kubectl apply -k kind
.PHONY: deploy-ods-tasks-kind

## Run Bitbucket server (using timebomb license, in "kind" network).
run-bitbucket:
	cd scripts && ./run-bitbucket.sh
.PHONY: run-bitbucket

## Restart Bitbucket server (re-activating timebomb license).
restart-bitbucket:
	cd scripts && ./restart-bitbucket.sh
.PHONY: restart-bitbucket

## Run Nexus server (in "kind" network).
run-nexus:
	cd scripts && ./run-nexus.sh
.PHONY: run-nexus

## Run SonarQube server (in "kind" network).
run-sonarqube:
	cd scripts && ./run-sonarqube.sh
.PHONY: run-sonarqube

## Prepare local environment from scratch.
prepare-local-env: create-kind-with-registry build-and-push-images install-tekton-pipelines run-bitbucket run-nexus run-sonarqube deploy-ods-tasks-kind
.PHONY: prepare-local-env

## Stop local environment.
stop-local-env:
	cd scripts && ./stop-local-env.sh
.PHONY: stop-local-env

## Restart stopped local environment.
start-local-env:
	cd scripts && ./start-local-env.sh
.PHONY: start-local-env

## Render documentation for tasks.
docs:
	go run cmd/docs/main.go
.PHONY: docs

## Run testsuite.
test: test-internal test-pkg test-tasks
.PHONY: test

## Run testsuite of internal packages.
test-internal:
	go test -v ./internal/...
.PHONY: test-internal

## Run testsuite of public packages.
test-pkg:
	go test -v ./pkg/...
.PHONY: test-pkg

## Run testsuite of Tekton tasks.
test-tasks:
	go test -v -count=1 ./test/tasks/...
.PHONY: test-tasks

## Clear temporary workspaces created in testruns.
clear-tmp-workspaces:
	rm -rf test/testdata/workspaces/workspace-*
.PHONY: clear-tmp-workspaces

<<<<<<< HEAD
## Apply ImageStreams ODS manifests
deploy-ods-image-streams:
	oc create -f deploy/image-streams
.PHONY: deploy-ods-image-streams

## Apply BuildConfig ODS manifests
deploy-bc-ods:
	oc create -f deploy/build-configs
.PHONY: deploy-bc-ods

## Start BuildConfig ODS manifests
start-bc-ods:
	oc process -f deploy/build-configs/bc-ods-build-go.yml -p GIT_URL=https://github.com/opendevstack/ods-pipeline.git | oc apply -f -
	oc start-build ods-build-go
	oc process -f deploy/build-configs/bc-ods-buildah.yml -p GIT_URL=https://github.com/opendevstack/ods-pipeline.git | oc apply -f -
	oc start-build ods-buildah
	oc process -f deploy/build-configs/bc-ods-helm.yml -p GIT_URL=https://github.com/opendevstack/ods-pipeline.git | oc apply -f -
	oc start-build ods-helm
	oc process -f deploy/build-configs/bc-ods-sonar.yml -p GIT_URL=https://github.com/opendevstack/ods-pipeline.git | oc apply -f -
	oc start-build ods-sonar
	oc process -f deploy/build-configs/bc-ods-start.yml -p GIT_URL=https://github.com/opendevstack/ods-pipeline.git | oc apply -f -
	oc start-build ods-start
	oc process -f deploy/build-configs/bc-ods-finish.yml -p GIT_URL=https://github.com/opendevstack/ods-pipeline.git | oc apply -f -
	oc start-build ods-finish
.PHONY: start-bc-ods

## Apply Tasks ODS manifests
deploy-ods-tasks:
	kubectl create -f deploy/tasks
.PHONY: deploy-ods-tasks

## Generate ODS Task files to get started
generate-ods-task-files:
ifeq ($(strip $(technology)),)
	@echo "Argument 'technology' is required, e.g. make generate-ods-task-files technology=dotnet"
	@exit 1
endif
	go run cmd/ods-task-generator/main.go $(technology)
.PHONY: generate-ods-task-files

=======
>>>>>>> 9918ba40
### HELP
### Based on https://gist.github.com/prwhite/8168133#gistcomment-2278355.
help:
	@echo ''
	@echo 'Usage:'
	@echo '  make <target>'
	@echo ''
	@echo 'Targets:'
	@awk '/^[a-zA-Z\-\_0-9]+:|^# .*/ { \
		helpMessage = match(lastLine, /^## (.*)/); \
		if (helpMessage) { \
			helpCommand = substr($$1, 0, index($$1, ":")-1); \
			helpMessage = substr(lastLine, RSTART + 3, RLENGTH); \
			printf "  %-35s %s\n", helpCommand, helpMessage; \
		} else { \
			printf "\n"; \
		} \
	} \
	{ lastLine = $$0 }' $(MAKEFILE_LIST)
.PHONY: help<|MERGE_RESOLUTION|>--- conflicted
+++ resolved
@@ -123,33 +123,6 @@
 	rm -rf test/testdata/workspaces/workspace-*
 .PHONY: clear-tmp-workspaces
 
-<<<<<<< HEAD
-## Apply ImageStreams ODS manifests
-deploy-ods-image-streams:
-	oc create -f deploy/image-streams
-.PHONY: deploy-ods-image-streams
-
-## Apply BuildConfig ODS manifests
-deploy-bc-ods:
-	oc create -f deploy/build-configs
-.PHONY: deploy-bc-ods
-
-## Start BuildConfig ODS manifests
-start-bc-ods:
-	oc process -f deploy/build-configs/bc-ods-build-go.yml -p GIT_URL=https://github.com/opendevstack/ods-pipeline.git | oc apply -f -
-	oc start-build ods-build-go
-	oc process -f deploy/build-configs/bc-ods-buildah.yml -p GIT_URL=https://github.com/opendevstack/ods-pipeline.git | oc apply -f -
-	oc start-build ods-buildah
-	oc process -f deploy/build-configs/bc-ods-helm.yml -p GIT_URL=https://github.com/opendevstack/ods-pipeline.git | oc apply -f -
-	oc start-build ods-helm
-	oc process -f deploy/build-configs/bc-ods-sonar.yml -p GIT_URL=https://github.com/opendevstack/ods-pipeline.git | oc apply -f -
-	oc start-build ods-sonar
-	oc process -f deploy/build-configs/bc-ods-start.yml -p GIT_URL=https://github.com/opendevstack/ods-pipeline.git | oc apply -f -
-	oc start-build ods-start
-	oc process -f deploy/build-configs/bc-ods-finish.yml -p GIT_URL=https://github.com/opendevstack/ods-pipeline.git | oc apply -f -
-	oc start-build ods-finish
-.PHONY: start-bc-ods
-
 ## Apply Tasks ODS manifests
 deploy-ods-tasks:
 	kubectl create -f deploy/tasks
@@ -164,8 +137,6 @@
 	go run cmd/ods-task-generator/main.go $(technology)
 .PHONY: generate-ods-task-files
 
-=======
->>>>>>> 9918ba40
 ### HELP
 ### Based on https://gist.github.com/prwhite/8168133#gistcomment-2278355.
 help:
