--- conflicted
+++ resolved
@@ -1,41 +1,3 @@
-<<<<<<< HEAD
-package bitbucket
-
-import (
-	"encoding/json"
-	"fmt"
-)
-
-type BuildStatusPostPayload struct {
-	State       string `json:"state"`
-	Key         string `json:"key"`
-	Name        string `json:"name"`
-	URL         string `json:"url"`
-	Description string `json:"description"`
-}
-
-// BuildStatusPost associates a build status with a commit.
-// The state, the key and the url are mandatory. The name and description fields are optional.
-// All fields (mandatory or optional) are limited to 255 characters, except for the url, which is limited to 450 characters.
-// Supported values for the state are SUCCESSFUL, FAILED and INPROGRESS.
-// The authenticated user must have LICENSED permission or higher to call this resource.
-// https://docs.atlassian.com/bitbucket-server/rest/7.13.0/bitbucket-build-rest.html#idp6
-func (c *Client) BuildStatusPost(gitCommit string, payload BuildStatusPostPayload) error {
-	urlPath := fmt.Sprintf("/rest/build-status/1.0/commits/%s", gitCommit)
-	b, err := json.Marshal(payload)
-	if err != nil {
-		return err
-	}
-	statusCode, response, err := c.post(urlPath, b)
-	if err != nil {
-		return fmt.Errorf("request returned error: %w", err)
-	}
-	if statusCode != 204 {
-		return fmt.Errorf("request returned unexpected response code: %d, body: %s", statusCode, string(response))
-	}
-	return nil
-}
-=======
 package bitbucket
 
 import (
@@ -71,5 +33,4 @@
 		return fmt.Errorf("request returned unexpected response code: %d, body: %s", statusCode, string(response))
 	}
 	return nil
-}
->>>>>>> dbaf774d
+}