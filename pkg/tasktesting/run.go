package tasktesting

import (
	"bytes"
	"context"
	"fmt"
	"os"
	"path/filepath"
	"testing"
	"time"

	"github.com/opendevstack/pipeline/internal/directory"
	"github.com/opendevstack/pipeline/internal/kubernetes"
	"github.com/opendevstack/pipeline/internal/projectpath"
	"github.com/opendevstack/pipeline/pkg/pipelinectxt"
	tekton "github.com/tektoncd/pipeline/pkg/apis/pipeline/v1beta1"
	v1 "k8s.io/api/core/v1"
)

type TestOpts struct {
	TaskKindRef             string
	TaskName                string
	Clients                 *kubernetes.Clients
	Namespace               string
	Timeout                 time.Duration
	AlwaysKeepTmpWorkspaces bool
}

type TaskRunCase struct {
	WantRunSuccess bool
	WantSetupFail  bool
	PreRunFunc     func(t *testing.T, ctxt *TaskRunContext)
	PostRunFunc    func(t *testing.T, ctxt *TaskRunContext)
}

type TestCase struct {
	// Map workspace name of task to local directory under test/testdata/workspaces.
	WorkspaceDirMapping map[string]string
	TaskParamsMapping   map[string]string
<<<<<<< HEAD
	// The fields until AdditionalRuns are the same as for AdditionalRuns TaskRunCase so that single task tests do not require another level. The goal is to only require the extra level if needed. Could this be avoided?
	WantRunSuccess bool
	WantSetupFail  bool
	PreRunFunc     func(t *testing.T, ctxt *TaskRunContext)
	PostRunFunc    func(t *testing.T, ctxt *TaskRunContext)
	AdditionalRuns []TaskRunCase
	Timeout        time.Duration
=======
	WantRunSuccess      bool
	WantSetupFail       bool
	PreRunFunc          func(t *testing.T, ctxt *TaskRunContext)
	PostRunFunc         func(t *testing.T, ctxt *TaskRunContext)
	CleanupFunc         func(t *testing.T, ctxt *TaskRunContext)
	Timeout             time.Duration
>>>>>>> 220098ae
}

type TaskRunContext struct {
	Namespace     string
	Clients       *kubernetes.Clients
	Workspaces    map[string]string
	Params        map[string]string
	ODS           *pipelinectxt.ODSContext
	Cleanup       func()
	CollectedLogs []byte
}

<<<<<<< HEAD
func runTask(t *testing.T, testOpts TestOpts, taskWorkspaces map[string]string, testCaseContext *TaskRunContext, tc TaskRunCase) {
=======
func Run(t *testing.T, tc TestCase, testOpts TestOpts) {
	// Set default timeout for running the test
	if testOpts.Timeout == 0 {
		testOpts.Timeout = 120 * time.Second
	}

	taskWorkspaces := map[string]string{}
	for wn, wd := range tc.WorkspaceDirMapping {
		tempDir, err := InitWorkspace(wn, wd)
		if err != nil {
			t.Fatal(err)
		}
		t.Logf("Workspace is in %s", tempDir)
		taskWorkspaces[wn] = tempDir
	}

	testCaseContext := &TaskRunContext{
		Namespace:  testOpts.Namespace,
		Clients:    testOpts.Clients,
		Workspaces: taskWorkspaces,
		Params:     tc.TaskParamsMapping,
	}

	if tc.CleanupFunc != nil {
		defer tc.CleanupFunc(t, testCaseContext)
	}

>>>>>>> 220098ae
	if tc.PreRunFunc != nil {
		tc.PreRunFunc(t, testCaseContext)
	}

	if testCaseContext.Cleanup != nil {
		defer testCaseContext.Cleanup()
	}

	tr, err := CreateTaskRunWithParams(
		testOpts.Clients.TektonClientSet,
		testOpts.TaskKindRef,
		testOpts.TaskName,
		testCaseContext.Params,
		taskWorkspaces,
		testOpts.Namespace,
	)
	if err != nil {
		t.Fatal(err)
	}

	taskRun, collectedLogsBuffer, err := WatchTaskRunUntilDone(t, testOpts, tr)

	// Check if task setup was successful
	if err != nil {
		if tc.WantSetupFail {
			return
		} else {
			t.Fatalf("Task setup failed: %s", err)
		}
	}

	if tc.WantSetupFail {
		t.Fatal("Task setup was successful, but was expected to fail.")
	}

	if collectedLogsBuffer.Len() > 0 {
		testCaseContext.CollectedLogs = collectedLogsBuffer.Bytes()
	}

	// Show info from Task result
	CollectTaskResultInfo(taskRun, t.Logf)

	// Check if task was successful
	if taskRun.IsSuccessful() != tc.WantRunSuccess {
		t.Fatalf("Got: %+v, want: %+v.", taskRun.IsSuccessful(), tc.WantRunSuccess)
	}

	// Check local folder and evaluate output of task if needed
	if tc.PostRunFunc != nil {
		tc.PostRunFunc(t, testCaseContext)
	}
}

func Run(t *testing.T, tc TestCase, testOpts TestOpts) {

	// Set default timeout for running the test
	if testOpts.Timeout == 0 {
		testOpts.Timeout = 120 * time.Second
	}

	taskWorkspaces := map[string]string{}
	for wn, wd := range tc.WorkspaceDirMapping {
		tempDir, err := InitWorkspace(wn, wd)
		if err != nil {
			t.Fatal(err)
		}
		t.Logf("Workspace is in %s", tempDir)
		taskWorkspaces[wn] = tempDir
	}

	testCaseContext := &TaskRunContext{
		Namespace:  testOpts.Namespace,
		Clients:    testOpts.Clients,
		Workspaces: taskWorkspaces,
		Params:     tc.TaskParamsMapping,
	}

	tasks := []TaskRunCase{}
	tasks = append(tasks, TaskRunCase{
		WantRunSuccess: tc.WantRunSuccess,
		WantSetupFail:  tc.WantSetupFail,
		PreRunFunc:     tc.PreRunFunc,
		PostRunFunc:    tc.PostRunFunc,
	})
	for _, ttc := range tc.AdditionalRuns {
		if ttc.PostRunFunc == nil {
			ttc.PostRunFunc = tc.PostRunFunc
		}
		if ttc.PreRunFunc == nil {
			ttc.PreRunFunc = tc.PreRunFunc
		}
		tasks = append(tasks, ttc)
	}
	for _, ttc := range tasks {
		runTask(t, testOpts, taskWorkspaces, testCaseContext, ttc)
	}

	if !testOpts.AlwaysKeepTmpWorkspaces {
		// Clean up only if test is successful
		for _, wd := range taskWorkspaces {
			err := os.RemoveAll(wd)
			if err != nil {
				t.Fatal(err)
			}
		}
	}
}

func InitWorkspace(workspaceName, workspaceDir string) (string, error) {
	workspaceSourceDirectory := filepath.Join(
		projectpath.Root, "test", TestdataWorkspacesPath, workspaceDir,
	)
	workspaceParentDirectory := filepath.Dir(workspaceSourceDirectory)
	return directory.CopyToTempDir(
		workspaceSourceDirectory,
		workspaceParentDirectory,
		"workspace-",
	)
}

func WatchTaskRunUntilDone(t *testing.T, testOpts TestOpts, tr *tekton.TaskRun) (*tekton.TaskRun, bytes.Buffer, error) {
	taskRunDone := make(chan *tekton.TaskRun)
	podAdded := make(chan *v1.Pod)
	errs := make(chan error)
	collectedLogsChan := make(chan []byte)
	var collectedLogsBuffer bytes.Buffer

	ctx, cancel := context.WithTimeout(context.TODO(), testOpts.Timeout)
	defer cancel()
	go waitForTaskRunDone(
		ctx,
		t,
		testOpts.Clients.TektonClientSet,
		tr.Name,
		testOpts.Namespace,
		errs,
		taskRunDone,
	)

	go waitForTaskRunPod(
		ctx,
		testOpts.Clients.KubernetesClientSet,
		tr.Name,
		testOpts.Namespace,
		podAdded,
	)

	for {
		select {
		case err := <-errs:
			if err != nil {
				return nil, collectedLogsBuffer, err
			}

		case pod := <-podAdded:
			if pod != nil {
				go getEventsAndLogsOfPod(
					ctx,
					testOpts.Clients.KubernetesClientSet,
					pod,
					collectedLogsChan,
					errs,
				)
			}

		case b := <-collectedLogsChan:
			collectedLogsBuffer.Write(b)

		case tr := <-taskRunDone:
			return tr, collectedLogsBuffer, nil
		case <-ctx.Done():
			return nil, collectedLogsBuffer, fmt.Errorf("timeout waiting for task run to finish. Consider increasing the timeout for your testcase at hand")
		}
	}
}<|MERGE_RESOLUTION|>--- conflicted
+++ resolved
@@ -37,22 +37,14 @@
 	// Map workspace name of task to local directory under test/testdata/workspaces.
 	WorkspaceDirMapping map[string]string
 	TaskParamsMapping   map[string]string
-<<<<<<< HEAD
 	// The fields until AdditionalRuns are the same as for AdditionalRuns TaskRunCase so that single task tests do not require another level. The goal is to only require the extra level if needed. Could this be avoided?
 	WantRunSuccess bool
 	WantSetupFail  bool
 	PreRunFunc     func(t *testing.T, ctxt *TaskRunContext)
 	PostRunFunc    func(t *testing.T, ctxt *TaskRunContext)
+	CleanupFunc    func(t *testing.T, ctxt *TaskRunContext)
 	AdditionalRuns []TaskRunCase
 	Timeout        time.Duration
-=======
-	WantRunSuccess      bool
-	WantSetupFail       bool
-	PreRunFunc          func(t *testing.T, ctxt *TaskRunContext)
-	PostRunFunc         func(t *testing.T, ctxt *TaskRunContext)
-	CleanupFunc         func(t *testing.T, ctxt *TaskRunContext)
-	Timeout             time.Duration
->>>>>>> 220098ae
 }
 
 type TaskRunContext struct {
@@ -65,37 +57,7 @@
 	CollectedLogs []byte
 }
 
-<<<<<<< HEAD
 func runTask(t *testing.T, testOpts TestOpts, taskWorkspaces map[string]string, testCaseContext *TaskRunContext, tc TaskRunCase) {
-=======
-func Run(t *testing.T, tc TestCase, testOpts TestOpts) {
-	// Set default timeout for running the test
-	if testOpts.Timeout == 0 {
-		testOpts.Timeout = 120 * time.Second
-	}
-
-	taskWorkspaces := map[string]string{}
-	for wn, wd := range tc.WorkspaceDirMapping {
-		tempDir, err := InitWorkspace(wn, wd)
-		if err != nil {
-			t.Fatal(err)
-		}
-		t.Logf("Workspace is in %s", tempDir)
-		taskWorkspaces[wn] = tempDir
-	}
-
-	testCaseContext := &TaskRunContext{
-		Namespace:  testOpts.Namespace,
-		Clients:    testOpts.Clients,
-		Workspaces: taskWorkspaces,
-		Params:     tc.TaskParamsMapping,
-	}
-
-	if tc.CleanupFunc != nil {
-		defer tc.CleanupFunc(t, testCaseContext)
-	}
-
->>>>>>> 220098ae
 	if tc.PreRunFunc != nil {
 		tc.PreRunFunc(t, testCaseContext)
 	}
@@ -171,6 +133,10 @@
 		Clients:    testOpts.Clients,
 		Workspaces: taskWorkspaces,
 		Params:     tc.TaskParamsMapping,
+	}
+
+	if tc.CleanupFunc != nil {
+		defer tc.CleanupFunc(t, testCaseContext)
 	}
 
 	tasks := []TaskRunCase{}
