package tasktesting

import (
	"bytes"
	"context"
<<<<<<< HEAD
	"io/ioutil"
	"log"
=======
>>>>>>> 7f284f1c
	"os"
	"path/filepath"
	"testing"
	"time"

	"github.com/opendevstack/pipeline/internal/directory"
	"github.com/opendevstack/pipeline/internal/kubernetes"
	"github.com/opendevstack/pipeline/internal/projectpath"
	"github.com/opendevstack/pipeline/pkg/pipelinectxt"
	tekton "github.com/tektoncd/pipeline/pkg/apis/pipeline/v1beta1"
	v1 "k8s.io/api/core/v1"
)

type TestOpts struct {
	TaskKindRef             string
	TaskName                string
	Clients                 *kubernetes.Clients
	Namespace               string
	Timeout                 time.Duration
	AlwaysKeepTmpWorkspaces bool
}

type TestCase struct {
	// Map workspace name of task to local directory under test/testdata/workspaces.
	WorkspaceDirMapping map[string]string
	WantRunSuccess      bool
	PreRunFunc          func(t *testing.T, ctxt *TaskRunContext)
	PostRunFunc         func(t *testing.T, ctxt *TaskRunContext)
}

type TaskRunContext struct {
	Namespace     string
	Clients       *kubernetes.Clients
	Workspaces    map[string]string
	Params        map[string]string
	ODS           *pipelinectxt.ODSContext
	CollectedLogs []byte
}

func Run(t *testing.T, tc TestCase, testOpts TestOpts) {

	// Set default timeout for running the test
	if testOpts.Timeout == 0 {
		testOpts.Timeout = 120 * time.Second
	}

	taskWorkspaces := map[string]string{}
	for wn, wd := range tc.WorkspaceDirMapping {
		tempDir, err := InitWorkspace(wn, wd)
		if err != nil {
			t.Fatal(err)
		}
		t.Logf("Workspace is in %s", tempDir)
		taskWorkspaces[wn] = tempDir
	}

	testCaseContext := &TaskRunContext{
		Namespace:  testOpts.Namespace,
		Clients:    testOpts.Clients,
		Workspaces: taskWorkspaces,
	}

	if tc.PreRunFunc != nil {
		tc.PreRunFunc(t, testCaseContext)
	}

	tr, err := CreateTaskRunWithParams(
		testOpts.Clients.TektonClientSet,
		testOpts.TaskKindRef,
		testOpts.TaskName,
		testCaseContext.Params,
		taskWorkspaces,
		testOpts.Namespace,
	)
	if err != nil {
		t.Fatal(err)
	}

	taskRun, collectedLogsBuffer, err := WatchTaskRunUntilDone(t, testOpts, tr)
	if err != nil {
		t.Fatal(err)
	}

	if collectedLogsBuffer.Len() > 0 {
		testCaseContext.CollectedLogs = collectedLogsBuffer.Bytes()
	}

	// Show info from Task result
	CollectTaskResultInfo(taskRun, t.Logf)

	// Check if task was successful
	if taskRun.IsSuccessful() != tc.WantRunSuccess {
		t.Fatalf("Got: %+v, want: %+v.", taskRun.IsSuccessful(), tc.WantRunSuccess)
	}

	// Check local folder and evaluate output of task if needed
	if tc.PostRunFunc != nil {
		tc.PostRunFunc(t, testCaseContext)
	}

	if !testOpts.AlwaysKeepTmpWorkspaces {
		// Clean up only if test is successful
		for _, wd := range taskWorkspaces {
			err = os.RemoveAll(wd)
			if err != nil {
				t.Fatal(err)
			}
		}
	}
}

func InitWorkspace(workspaceName, workspaceDir string) (string, error) {
	workspaceSourceDirectory := filepath.Join(
		projectpath.Root, "test", TestdataWorkspacesPath, workspaceDir,
	)
	workspaceParentDirectory := filepath.Dir(workspaceSourceDirectory)
	return directory.CopyToTempDir(
		workspaceSourceDirectory,
		workspaceParentDirectory,
		"workspace-",
	)
}

func WatchTaskRunUntilDone(t *testing.T, testOpts TestOpts, tr *tekton.TaskRun) (*tekton.TaskRun, bytes.Buffer, error) {
	taskRunDone := make(chan *tekton.TaskRun)
	podAdded := make(chan *v1.Pod)
	errs := make(chan error)
	collectedLogsDoneChan := make(chan bool)
	collectedLogsChan := make(chan []byte)
	var collectedLogsBuffer bytes.Buffer

	ctx, cancel := context.WithTimeout(context.TODO(), testOpts.Timeout)
	go waitForTaskRunDone(
		ctx,
		t,
		testOpts.Clients.TektonClientSet,
		tr.Name,
		testOpts.Namespace,
		errs,
		taskRunDone,
	)

	go waitForTaskRunPod(
		ctx,
		testOpts.Clients.KubernetesClientSet,
		tr.Name,
		testOpts.Namespace,
		podAdded,
	)

	for {
		select {
		case err := <-errs:
			if err != nil {
				cancel()
				return nil, collectedLogsBuffer, err
			}

		case pod := <-podAdded:
			if pod != nil {
				go getEventsAndLogsOfPod(
					ctx,
					testOpts.Clients.KubernetesClientSet,
					pod,
					collectedLogsChan,
					collectedLogsDoneChan,
					errs,
				)
			}

		case tr := <-taskRunDone:
			log.Printf("Task run done: %s\n", tr.Name)
			collectedLogsDoneChan <- false

		case b := <-collectedLogsChan:
			collectedLogsBuffer.Write(b)

		case collectedLogsIsDone := <-collectedLogsDoneChan:
			if collectedLogsIsDone {
				cancel()
				return tr, collectedLogsBuffer, nil
			} else {
				log.Println("TaskRun has been marked as 'done' but logs are not collected yet")
			}
		}

	}
}<|MERGE_RESOLUTION|>--- conflicted
+++ resolved
@@ -3,11 +3,7 @@
 import (
 	"bytes"
 	"context"
-<<<<<<< HEAD
-	"io/ioutil"
 	"log"
-=======
->>>>>>> 7f284f1c
 	"os"
 	"path/filepath"
 	"testing"
