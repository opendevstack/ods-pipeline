--- conflicted
+++ resolved
@@ -23,7 +23,6 @@
 						"image": "localhost:5000/ods/ods-helm:latest",
 					}
 
-<<<<<<< HEAD
 					err := createODSYML(wsDir, ctxt.Namespace)
 					if err != nil {
 						t.Fatal(err)
@@ -34,17 +33,6 @@
 					//wsDir := ctxt.Workspaces["source"]
 				},
 			},
-=======
-	t.Parallel()
-
-	t.Parallel()
-
-	c, ns := tasktesting.Setup(t,
-		tasktesting.SetupOpts{
-			SourceDir:        "/files", // this is the dir *within* the KinD container that mounts to ${ODS_PIPELINE_DIR}/test
-			StorageCapacity:  "1Gi",
-			StorageClassName: "standard", // if using KinD, set it to "standard"
->>>>>>> Use pipefail to not lose the exit code for go test
 		},
 	)
 }
