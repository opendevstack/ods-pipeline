apiVersion: tekton.dev/v1beta1
kind: '{{default "ClusterTask" .Values.taskKind}}'
metadata:
  name: '{{default "ods" .Values.taskPrefix}}-build-typescript{{.Values.taskSuffix}}'
spec:
  description: |
    Builds Typescript applications.

<<<<<<< HEAD
    The following steps are executed:

    - linting using `npm run lint`
    - build typescript application, using `npm run build`
    - test execution
    - SonarQube quality scan

    All reports (xUnit report, coverage report and linting report) are placed into .ods/artifacts.

    After tests ran successfully, the application source code is scanned by SonarQube.
=======
    After tests ran successfully, the application source code is scanned by SonarQube.
    Default SonarQube project properties are provided unless `sonar-project.properties`
    is present.
>>>>>>> 81950569
    When `sonar-quality-gate` is set to `true`, the task will fail if the quality gate
    is not passed. If SonarQube is not desired, it can be disabled via `sonar-skip`.
    The SonarQube scan will include parameters to perform a pull request analysis if
    there is an open pull request for the branch being built. If the
    link:https://docs.sonarqube.org/latest/analysis/bitbucket-integration/[ALM integration]
    is setup properly, pull request decoration in Bitbucket is done automatically.
  params:
    - name: working-dir
      description: |
        Working directory. The path must be relative to the root of the repository,
        without leading `./` and trailing `/`.
      type: string
      default: "."
    - name: output-dir
      description: >-
        Path to the directory into which outputs should be placed, relative to `working-dir`.
        This directory may then later be used as Docker context for example.
      type: string
      default: docker
    - name: sonar-quality-gate
      description: Whether quality gate needs to pass.
      type: string
      default: "false"
    - name: sonar-skip
      description: Whether to skip the SonarQube analysis or not.
      type: string
      default: "false"
  steps:
    - name: build-typescript
      # Image is built from build/package/Dockerfile.typescript-toolset.
      image: '{{.Values.registry}}/{{.Values.namespace}}/ods-typescript-toolset:{{.Values.imageTag}}'
      env:
        - name: HOME
          value: '/tekton/home'
        - name: NEXUS_URL
          valueFrom:
            configMapKeyRef:
              key: url
              name: ods-nexus
        - name: NEXUS_USERNAME
          valueFrom:
            secretKeyRef:
              key: username
              name: ods-nexus-auth
        - name: NEXUS_PASSWORD
          valueFrom:
            secretKeyRef:
              key: password
              name: ods-nexus-auth
        - name: DEBUG
          valueFrom:
            configMapKeyRef:
              key: debug
              name: ods-pipeline
      resources: {}
      script: |

        # build-typescript is build/package/scripts/build-typescript.sh.
        build-typescript \
          --working-dir=$(params.working-dir) \
          --output-dir=$(params.output-dir) \
          --debug=${DEBUG}
      workingDir: $(workspaces.source.path)
    - name: scan-with-sonar
      # Image is built from build/package/Dockerfile.sonar.
      image: '{{.Values.registry}}/{{.Values.namespace}}/ods-sonar:{{.Values.imageTag}}'
      env:
        - name: HOME
          value: '/tekton/home'
        - name: SONAR_URL
          valueFrom:
            configMapKeyRef:
              key: url
              name: ods-sonar
        - name: SONAR_AUTH_TOKEN
          valueFrom:
            secretKeyRef:
              key: password
              name: ods-sonar-auth
        - name: DEBUG
          valueFrom:
            configMapKeyRef:
              key: debug
              name: ods-pipeline
      resources: {}
      script: |
        if [ "$(params.sonar-skip)" = "true" ]; then
          echo "Skipping SonarQube analysis"
        else
          mkdir -p .ods/artifacts/sonarqube-analysis
          # sonar is built from cmd/sonar/main.go.
          sonar \
            -working-dir=$(params.working-dir) \
            -quality-gate=$(params.sonar-quality-gate)
        fi
      workingDir: $(workspaces.source.path)
  workspaces:
    - name: source<|MERGE_RESOLUTION|>--- conflicted
+++ resolved
@@ -6,7 +6,6 @@
   description: |
     Builds Typescript applications.
 
-<<<<<<< HEAD
     The following steps are executed:
 
     - linting using `npm run lint`
@@ -17,11 +16,8 @@
     All reports (xUnit report, coverage report and linting report) are placed into .ods/artifacts.
 
     After tests ran successfully, the application source code is scanned by SonarQube.
-=======
-    After tests ran successfully, the application source code is scanned by SonarQube.
     Default SonarQube project properties are provided unless `sonar-project.properties`
     is present.
->>>>>>> 81950569
     When `sonar-quality-gate` is set to `true`, the task will fail if the quality gate
     is not passed. If SonarQube is not desired, it can be disabled via `sonar-skip`.
     The SonarQube scan will include parameters to perform a pull request analysis if
