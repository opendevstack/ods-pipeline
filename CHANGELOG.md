# Changelog
All notable changes to this project will be documented in this file.

The format is based on [Keep a Changelog](https://keepachangelog.com/en/1.0.0/),
and this project adheres to [Semantic Versioning](https://semver.org/spec/v2.0.0.html).

Note that changes which ONLY affect documentation or the testsuite will not be
listed in the changelog.

## [Unreleased]

### Added

- Apply labels to pipelines allowing easier identification for cleanup ([#358](https://github.com/opendevstack/ods-pipeline/issues/358))
- Configurable workspace PVC size ([#368](https://github.com/opendevstack/ods-pipeline/issues/368))
- Customizable Helm flags ([#388](https://github.com/opendevstack/ods-pipeline/issues/388))

### Changed

- Prevent existing image streams from being cleaned up if they are renamed in future versions ([#366](https://github.com/opendevstack/ods-pipeline/issues/366))
<<<<<<< HEAD
- Add `build-dir` and `copy-node-modules` parameters to TypeScript build task to make it more suitable for FE builds ([#356](https://github.com/opendevstack/ods-pipeline/issues/356))
=======
- Update gradle version to 7.3.3 to address log4j vulnerability and improved JDK 17 support. [#395](https://github.com/opendevstack/ods-pipeline/issues/395)
>>>>>>> 59aaca6d

### Fixed
- Cannot enable debug mode in some tasks ([#377](https://github.com/opendevstack/ods-pipeline/issues/377))
- Gradle task does not expose Nexus env variables ([#373](https://github.com/opendevstack/ods-pipeline/issues/373))

## [0.2.0] - 2021-12-22
### Added

- Provide nexus `-build-arg` variables during image building with ods-package-image ([#327](https://github.com/opendevstack/ods-pipeline/issues/327))
- Provide separate binary to download all artifacts related to one version easily ([#167](https://github.com/opendevstack/ods-pipeline/issues/167))
- Allow namespaced installation. This provides a way to give ODS pipeline a try without requiring the buy-in from a cluster admin. The OpenShift Pipelines operator is still required though. See [#263](https://github.com/opendevstack/ods-pipeline/issues/263).
- Automated check if the Docker host has enough memory ([#283](https://github.com/opendevstack/ods-pipeline/issues/283))
- Create SonarQube quality gate artifact ([#273](https://github.com/opendevstack/ods-pipeline/issues/273))
- Make task prefix customizable ([#289](https://github.com/opendevstack/ods-pipeline/issues/289))
- Add overridable test timeout to Makefile ([#284](https://github.com/opendevstack/ods-pipeline/issues/284))
- Skipping Tests in TypeScript build task if test artifacts are present already ([#238](https://github.com/opendevstack/ods-pipeline/issues/238))
- Provide make target for ShellCheck and added ShellCheck to GitHub actions ([#240](https://github.com/opendevstack/ods-pipeline/issues/240))
- Supply default `sonar-project.properties` when none is present, configuring SonarQube out-of-the-box ([#296](https://github.com/opendevstack/ods-pipeline/issues/296))
- Linting step in TypeScript build task ([#325](https://github.com/opendevstack/ods-pipeline/issues/325))
- Set `CI=true` in build tasks ([#336](https://github.com/opendevstack/ods-pipeline/issues/336))
- Generate report for successful linting step in Go build task ([#215](https://github.com/opendevstack/ods-pipeline/issues/215))

### Changed

- Changed encryption tool for helm secrets plugin from `gpg` to `age` ([#293](https://github.com/opendevstack/ods-pipeline/issues/293), [#292](https://github.com/opendevstack/ods-pipeline/pull/292))
- Automatically roll webhook interceptor deployment when related config map or secret changes ([#252](https://github.com/opendevstack/ods-pipeline/issues/252))
- Hide confusing error message in Helm output ([#262](https://github.com/opendevstack/ods-pipeline/issues/262))
- Update gcc (from 8.4 to 8.5), skopeo (from 1.3 to 1.4) and buildah (from 1.21 to 1.22) in container images ([#276](https://github.com/opendevstack/ods-pipeline/pull/276))
- Iterating over Dockerfiles in `build/package` instead of using hardcoded list ([#286](https://github.com/opendevstack/ods-pipeline/issues/286) and [#287](https://github.com/opendevstack/ods-pipeline/pull/287))
- Upgrade Python toolset to v3.9, with migration from Flask to FastAPI sample app ([#312](https://github.com/opendevstack/ods-pipeline/issues/312))
- Upgrade Java toolset to JDK 17 ([#294](https://github.com/opendevstack/ods-pipeline/issues/294))
- Set Helm value `image.tag` instead of `gitCommitSha` ([#342](https://github.com/opendevstack/ods-pipeline/pull/342))
- Provide TypeScript toolset with Node.js 16 ([#337](https://github.com/opendevstack/ods-pipeline/issues/337))
- Use `ubi8/go-toolset` as consistent builder image and as image for the `ods-build-go` task ([#295](https://github.com/opendevstack/ods-pipeline/issues/295))

### Fixed

- Release branches of subrepos are not detected ([#269](https://github.com/opendevstack/ods-pipeline/pull/269))
- `directory` values in the artifact manifest (`.ods/artifacts/manifest.json`) contain an erronous leading slash. This should only be an issue if you relied on this value in a custom task. ([#269](https://github.com/opendevstack/ods-pipeline/pull/269))
- `ods-finish` does not upload artifacts of subrepos ([#257](https://github.com/opendevstack/ods-pipeline/issues/257))
- Waitfor-...sh scripts are not waiting for the expected 5 minutes ([#280](https://github.com/opendevstack/ods-pipeline/issues/280))
- Tagging in `ods-start` causes second pipeline run ([#331](https://github.com/opendevstack/ods-pipeline/issues/331))
- Helm resource names differ between component and umbrella repository ([#340](https://github.com/opendevstack/ods-pipeline/issues/340))
- Commercial SonarQube capabilities are not detected because `SONAR_EDITION` is not set in `ods-sonar` ([#350](https://github.com/opendevstack/ods-pipeline/issues/350))

## [0.1.1] - 2021-10-28
### Fixed

- Incorrect ods-gradle-toolset base image in BuildConfig ([#250](https://github.com/opendevstack/ods-pipeline/issues/250))
- Generating a SonarQube report fails when PR exists for scanned branch ([#227](https://github.com/opendevstack/ods-pipeline/issues/227))
- Generating a SonarQube report fails when background task does not finish immediately ([#227](https://github.com/opendevstack/ods-pipeline/issues/227))
- Quality Gate check fails due to incorrect API authentication (detected while working on #227)
- Uploading of artifacts in `ods-finish` may fail when artifact is already present from previous pipeline run ([#255](https://github.com/opendevstack/ods-pipeline/issues/255))
- Misleading error message when interceptor is forbidden to retrieve ods.yaml ([#254](https://github.com/opendevstack/ods-pipeline/issues/254))

### Changed

- Suffix Helm release name of cluster tasks with version to enable retention of tasks from previous versions ([#234](https://github.com/opendevstack/ods-pipeline/issues/234))

## [0.1.0] - 2021-10-05

Initial version.<|MERGE_RESOLUTION|>--- conflicted
+++ resolved
@@ -18,11 +18,8 @@
 ### Changed
 
 - Prevent existing image streams from being cleaned up if they are renamed in future versions ([#366](https://github.com/opendevstack/ods-pipeline/issues/366))
-<<<<<<< HEAD
 - Add `build-dir` and `copy-node-modules` parameters to TypeScript build task to make it more suitable for FE builds ([#356](https://github.com/opendevstack/ods-pipeline/issues/356))
-=======
-- Update gradle version to 7.3.3 to address log4j vulnerability and improved JDK 17 support. [#395](https://github.com/opendevstack/ods-pipeline/issues/395)
->>>>>>> 59aaca6d
+- Update gradle version to 7.3.3 to address log4j vulnerability and improved JDK 17 support. ([#395](https://github.com/opendevstack/ods-pipeline/issues/395))
 
 ### Fixed
 - Cannot enable debug mode in some tasks ([#377](https://github.com/opendevstack/ods-pipeline/issues/377))
