--- conflicted
+++ resolved
@@ -25,7 +25,7 @@
 ## Details / Documentation
 
 * [Goals and Non-Goals](/docs/goals-and-nongoals.adoc)
-<<<<<<< HEAD
+* [Architecture Decision Records](/docs/adr)
 
 ## Building the images locally
 
@@ -55,6 +55,3 @@
 cd scripts
 ./run-tekton-task.sh
 ```
-=======
-* [Architecture Decision Records](/docs/adr)
->>>>>>> 386bc1f4
