--- conflicted
+++ resolved
@@ -26,7 +26,6 @@
         Component(task_finish, "ods-finish", "Task", "Finishes pipeline run (set build status, upload artifacts, ...)")
     }
 
-<<<<<<< HEAD
     Boundary(images, "Images") {
         Component(image_go_toolset, "ods/go-toolset", "Container Image", "Go, golangci-lint, build script")
         Component(image_node16_npm_toolset, "ods/node16-npm-toolset", "Container Image", "Node.js 16, npm, build script")
@@ -41,8 +40,6 @@
         Component(image_pipeline_manager, "ods/pipeline-manager", "Container Image", "Webhook receiver and pipeline manager")
     }
 
-=======
->>>>>>> a00a447f
 }
 
 Rel(ods_pipeline_manager, route, "exposed via")
