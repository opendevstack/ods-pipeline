--- conflicted
+++ resolved
@@ -5,13 +5,8 @@
 The most important pieces are:
 
 * **build/package**: `Dockerfile`s for the various container images in use. These images back Tekton tasks or the pipeline manager.
-<<<<<<< HEAD
 * **cmd**: Main executables. These are installed (in different combinations) into the container images.
-* **deploy**: OpenShift/K8S resource definitions, such as `BuildConfig`/`ImageStream` or `ClusterTask` resources. The tasks typically make use of the images built via `build/package` and their `script` calls one or more executables built from the `cmd` folder.
-=======
-* **cmd**: Main executables. These are installed (in different combinations) into the contaier images.
 * **deploy**: OpenShift/K8S resource definitions, such as `BuildConfig`/`ImageStream` or `Task` resources. The tasks typically make use of the images built via `build/package` and released to ghcr.io. Their `script` calls one or more executables built from the `cmd` folder.
->>>>>>> e972e7fa
 * **docs**: Design and user documents
 * **internal/manager**: Implementation of the webhook receiver and pipeline manager - it creates and modifies the actual Tekton pipelines on the fly based on the config found in the repository triggering the webhook request.
 * **pkg**: Packages shared by the various main executables and the pipeline manager. These packages are the public interface and may be used outside this repo (e.g. by custom tasks). Example of packages are `bitbucket` (a Bitbucket Server API v1.0 client), `sonar` (a SonarQube client exposing API endpoints, scanner CLI and report CLI in one unified interface), `nexus` (a Nexus client for uploading, downloading and searching for assets) and `config` (the ODS configuration specification).
