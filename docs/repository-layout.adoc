--- conflicted
+++ resolved
@@ -4,13 +4,8 @@
 
 The most important pieces are:
 
-<<<<<<< HEAD
-* **build/package**: `Dockerfile`s for the various container images in use. These images back Tekton tasks or the webhook interceptor.
+* **build/package**: `Dockerfile`s for the various container images in use. These images back Tekton tasks or the pipeline manager.
 * **cmd**: Main executables. These are installed (in different combinations) into the container images.
-=======
-* **build/package**: `Dockerfile`s for the various container images in use. These images back Tekton tasks or the pipeline manager.
-* **cmd**: Main executables. These are installed (in different combinations) into the contaier images.
->>>>>>> d5a36130
 * **deploy**: OpenShift/K8S resource definitions, such as `BuildConfig`/`ImageStream` or `ClusterTask` resources. The tasks typically make use of the images built via `build/package` and their `script` calls one or more executables built from the `cmd` folder.
 * **docs**: Design and user documents
 * **internal/manager**: Implementation of the webhook receiver and pipeline manager - it creates and modifies the actual Tekton pipelines on the fly based on the config found in the repository triggering the webhook request.
