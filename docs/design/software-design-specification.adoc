--- conflicted
+++ resolved
@@ -358,13 +358,8 @@
 | Builds and scans a container image, then pushes it to a registry. References SDS-TASK-20 and executes SDS-TASK-21.
 
 | SDS-TASK-20
-<<<<<<< HEAD
-| `ods-buildah` container image
-| Container image to build, scan, push images and tag images. Based on `ubi8` (SDS-EXT-1), includes SDS-EXT-17, SDS-EXT-18 and SDS-TASK-21. If the build argument `aquasecScannerUrl` is set, the referenced Aqua Scanner binary is installed into the image as well.
-=======
 | `ods-package-image` container image
-| Container image to build, scan and push images. Based on `ubi8` (SDS-EXT-1), includes SDS-EXT-17, SDS-EXT-18, SDS-EXT-31 and SDS-TASK-21. If the build argument `aquasecScannerUrl` is set, the referenced Aqua Scanner binary is installed into the image as well.
->>>>>>> c6072382
+| Container image to build, scan, push and tag images. Based on `ubi8` (SDS-EXT-1), includes SDS-EXT-17, SDS-EXT-18, SDS-EXT-31 and SDS-TASK-21. If the build argument `aquasecScannerUrl` is set, the referenced Aqua Scanner binary is installed into the image as well.
 
 | SDS-TASK-21
 | `build-and-push` binary
