= Software Design Specification
:sectnums:
:toc:

== Purpose

The purpose of this document is to describe the technical realization of the given software system architecture and the software requirements. It states how the design meets the requirements.

== Scope

The following software design specification will provide the technical realization of ODS pipeline version 0.1.

== Definitions and Abbreviations

N/A

== References

N/A

== {doctitle}

=== Developed components

As described in the architecture, the system is split into two main containers: a central installation and multiple local user installations. This document follows that structure.

==== Central ODS Pipeline Installation

===== Shared `ods-sonar` image

[cols="1,1,3"]
|===
| SDS-SHARED-1
| `ods-sonar` container image
| Container image for SQ scanning. Based on `ubi8/ubi-minimal` (SDS-EXT-2), includes software to analyze source code statically (SDS-SHARED-2, SDS-EXT-7, SDS-EXT-8 and SDS-EXT-9).

| SDS-SHARED-2
| `sonar` binary
a| Logic of SQ scanning. It runs `sonar-scanner` (SDS-EXT-7) on the sources, communicating with the SonarQube server specified by the `ods-sonar` config map and the `ods-sonar-auth` secret. After scanning, reports a generated using `cnes-report` (SDS-EXT-8) unless the scan is against a pull request. `cnes-report` is not compatible with PR scans, and reports are not needed for pull requests anyway as the evidence they provide is only needed for long-lived branches.

The project name is fixed to `<PROJECT>-<COMPONENT>`.

If the server edition supports it, the branch parameter shall be set, unless the branch being built belongs to an open PR, in which case PR analysis parameter shall be sent instead.
|===

===== Shared scripts

[cols="1,1,3"]
|===
| SDS-SHARED-3
| `supply-sonar-project-properties-default.sh` shell script
| Checks for `sonar-project.properties` file in the working directory. If that does not exist, the default properties file supplied in the container image is copied into the working directory.
|===


===== `ods-build-go` task

[cols="1,1,3"]
|===
| SDS-TASK-1
| `ods-build-go` ClusterTask resource
a| The task defines two steps:

. Build Go (module) applications (referencing SDS-TASK-2 and executing SDS-TASK-3)
. Analyze source code (referencing SDS-SHARED-1 and executing SDS-SHARED-2)

Input parameters:

* `working-dir`: allows to customize which directory is used as the Go module root. If set, artifacts are prefixed with `<SUBDIRECTORY>-`, and the SQ project is suffixed with `-<SUBDIRECTORY>`.
* `enable-cgo`: allows to enable `CGO`
* `go-os`: sets target operating system (`GOOS`)
* `go-arch`: sets target architecture (`GOARCH`)
* `output-dir`: sets destination directory of built binary
* `pre-test-script`: specifies script to run prior to tests
* `sonar-quality-gate`: enables quality gate check
* `sonar-skip`: skips SonarQube analysis

| SDS-TASK-2
| `ods-go-toolset` contaner image
| Container image for building Go applications. Based on `ubi8` (SDS-EXT-1), includes SDS-EXT-3, SDS-EXT-4,EXT- SDS-EXT-5, SDS-EXT-6, SDS-EXT-9, SDS-SHARED-3, SDS-TASK-3 and SDS-TASK-25.

| SDS-TASK-3
| `build-go.sh` shell script
a| Runs `gofmt` (SDS-EXT-3) to check all Go files are formatted.

Runs `golangci-lint` (SDS-EXT-4) to check if there are any lint errors.

If the `pre-test-script` is set, it executes the given script before running tests.

Runs `go test`, excluding the `vendor` directory, creating code coverage and xUnit report (using SDS-EXT-5). The artifacts are placed in the working directory and in `.ods/artifacts/code-coverage` and `.ods/artifacts/xunit-reports`, respectively. If the artifacts are already found in `.ods/artifacts`, then testing is skipped and the artifacts are copied to the working directory to expose them to SonarQube.

Builds Go application (using SDS-EXT-3, optionally SDS-EXT-6) into specified output directory.

Supplies default SonarQube project properties file if required (SDS-SHARED-3).

| SDS-TASK-25
| `go.properties` properties file
| Default configuration for Go SonarQube project.
|===

===== `ods-build-gradle` task

[cols="1,1,3"]
|===
| SDS-TASK-4
| `ods-build-gradle` ClusterTask resource
a| The task defines two steps:

. Build Gradle module  (referencing SDS-TASK-5 and executing SDS-TASK-6)
. Analyze source code (referencing SDS-SHARED-1 and executing SDS-SHARED-2)

Input parameters:

* `working-dir`: allows to customize which directory is used as the Gradle module root. If set, artifacts are prefixed with `<SUBDIRECTORY>-`, and the SQ project is suffixed with `-<SUBDIRECTORY>`.
* `gradle-additional-tasks`: additional gradle tasks to be passed to the gradle build
* `gradle-options`: options to be passed to the gradle build
* `output-dir`: sets destination directory of built binary
* `sonar-quality-gate`: enables quality gate check
* `sonar-skip`: skips SonarQube analysis

| SDS-TASK-5
| `ods-gradle-toolset` contaner image
| Container image for building Gradle modules. Based on `ubi8/openjdk-17` (SDS-EXT-11), includes SDS-EXT-12, SDS-SHARED-3, SDS-TASK-6 and SDS-TASK-26.

| SDS-TASK-6
| `build-gradle.sh` shell script
a| Builds a Gradle module that provides a gradle build script into `docker/app.jar`.

The destination directory can be changed by exporting the environment variable `ODS_OUTPUT_DIR`.

Runs `gradlew clean build` to build the Gradle module, using optionas and additional tasks as passed from SDS-TASK-4.

Generated unit test reports are placed in the working directory (for SonarQube to pick them up) and copied into `.ods/artifacts/xunit-reports`.

Generated unit test coverage report are placed in the working directory (for SonarQube to pick them up) and copied into `.ods/artifacts/code-coverage`.

Supplies default SonarQube project properties file if required (SDS-SHARED-3).

| SDS-TASK-26
| `gradle.properties` properties file
| Default configuration for Gradle SonarQube project.
|===

===== `ods-start` task

[cols="1,1,3"]
|===
| SDS-TASK-7
| `ods-start` ClusterTask resource
a| Task to start pipeline. References SDS-TASK-8 and executes SDS-TASK-9.

Input parameters: TODO

| SDS-TASK-8
| `ods-start` contaner image
| Container image to start a pipeline. Based on `ubi8/ubi-minimal` (SDS-EXT-2), includes SDS-EXT-9, SDS-EXT-13, SDS-EXT-22 and SDS-TASK-9.

| SDS-TASK-9
| `start` binary
a| The task checks out the repository of given URL and Git ref into the mounted workspace, cleaning any previous contents. If the checked out `ods.y(a)ml` configures any child repositories, those are checked out as well from the configured URL and Git ref. All checkouts are shallow and include submodules.

Context information is stored under `.ods` for each checked out repository:

* repository related information: project key, component key, repository name, Git URL, Git (full) ref, Git commit SHA, pull request base and pull request key.
* OpenShift related information: namespace
* deployment related information: version and environment

Any artifacts in Nexus belonging to the same commit being built are downloaded and placed into the respective `.ods/artifacts` folder of each checked out repository.

The Bitbucket build status of the commit being built is set to "in progress". The build status links back to the pipeline run.

If any child repository is missing a successful pipeline run artifact for the checked out commit, the task fails.
|===

===== `ods-finish` task

[cols="1,1,3"]
|===
| SDS-TASK-10
| `ods-finish` ClusterTask resource
a| Task to finish pipeline. References SDS-TASK-11 and executes SDS-TASK-12.

Input parameters: TODO

| SDS-TASK-11
| `ods-finish` contaner image
| Container image to start a pipeline. Based on `ubi8/ubi-minimal` (SDS-EXT-2), includes SDS-TASK-12.

| SDS-TASK-12
| `finish` binary
a| Sets the Bitbucket build status to "failed" or "successful", depending on whether all tasks succeeded or not. The build status links back to the pipeline run.

Creates an artifact for the pipeline run, containing its name and status, provided that all tasks succeeded.

Uploads all files in any `.ods/artifacts` folder to Nexus, storing them in a group named `/<PROJECT>/<REPOSITORY>/<GIT-COMMIT-SHA>`, provided that all tasks succeeded.
|===

===== `ods-build-python` task

[cols="1,1,3"]
|===
| SDS-TASK-13
| `ods-build-python` ClusterTask resource
a| The task defines two steps:

. Build Python applications (referencing SDS-TASK-14 and executing SDS-TASK-15)
. Analyze source code (referencing SDS-SHARED-1 and executing SDS-SHARED-2)

Input parameters: TODO

| SDS-TASK-14
| `ods-python-toolset` contaner image
| Container image to build Python applications. Based on `ubi8/ubi-minimal` (SDS-EXT-2), includes SDS-EXT-14, SDS-EXT-15, SDS-SHARED-3, SDS-TASK-15 and SDS-TASK-27.

| SDS-TASK-15
| `build-python.sh` shell script
a| Runs `mypy` and `flake8` to lint source code and fails if there are any findings. The maximum allowed line length defaults to 120 can be set by the `max-line-length` task parameter.

If the `pre-test-script` is set, it executes the given script before running tests.

Runs `pytest`, creating code coverage and xUnit reports. The artifacts are placed in the working directory and in `.ods/artifacts/code-coverage` and `.ods/artifacts/xunit-reports`, respectively.

Builds Python application (using SDS-EXT-14) into the directory specified by `output-dir`.

Supplies default SonarQube project properties file if required (SDS-SHARED-3).

| SDS-TASK-27
| `python.properties` properties file
| Default configuration for Python SonarQube project.
|===

[cols="1,1,3"]
|===
| SDS-TASK-16
| `ods-build-typescript` ClusterTask resource
a| The task defines two steps:

. Build TypeScript applications (referencing SDS-TASK-17 and executing SDS-TASK-18)
. Analyze source code (referencing SDS-SHARED-1 and executing SDS-SHARED-2)

Input parameters:

* `working-dir`: allows to customize which directory is used as the TypeScript module root. If set, artifacts are prefixed with `<SUBDIRECTORY>-`, and the SQ project is suffixed with `-<SUBDIRECTORY>`.
* `output-dir`: sets destination directory of the build output
* `max-lint-warnings`: maximum of allowed linting warnings after which eslint will exit with an error
* `lint-file-ext`: file extension to lint
* `sonar-quality-gate`: enables quality gate check
* `sonar-skip`: skips SonarQube analysis

| SDS-TASK-17
| `ods-typescript-toolset` contaner image
| Container image to build TypeScript applications. Based on `ubi8/ubi-minimal` (SDS-EXT-2), includes SDS-EXT-6, SDS-EXT-16, SDS-SHARED-3, SDS-TASK-18 and SDS-TASK-28.

| SDS-TASK-18
| `build-typescript.sh` shell script
a| Runs `npm run build`, and copies the `dist` folder into the directory specified by `output-dir`.

Runs `npm run test`, creating code coverage and xUnit reports. The artifacts are placed in the working directory and in `.ods/artifacts/code-coverage` and `.ods/artifacts/xunit-reports`, respectively.

Runs `eslint` to lint to lint the source code and fails if there are any errors or warnings. The files to lint default to all files with an `.js`, `.ts`, `.jsx`, `.tsx` extension inside `src` and can be set by the `lint-file-ext` task parameter. The amount of allowed warnings defaults to 0 and can be set by the `max-lint-warnings` task parameter.

Supplies default SonarQube project properties file if required (SDS-SHARED-3).

| SDS-TASK-28
| `typescript.properties` properties file
| Default configuration for TypeScript SonarQube project.
|===

==== `ods-package-image` task

[cols="1,1,3"]
|===
| SDS-TASK-19
| `ods-package-image` ClusterTask resource
| Builds and scans a container image, then pushes it to a registry. References SDS-TASK-20 and executes SDS-TASK-21.

| SDS-TASK-20
| `ods-buildah` contaner image
| Container image to build, scan and push images. Based on `ubi8` (SDS-EXT-1), includes SDS-EXT-17, SDS-EXT-18 and SDS-TASK-21. If the build argument `aquasecScannerUrl` is set, the referenced Aqua Scanner binary is installed into the image as well.

| SDS-TASK-21
| `build-and-push` binary
a| Checks if an image with the tag to built exist already in the target registry, and if so, skips the build.

Builds a container image using SDS-EXT-18:

* The Docker context directory defaults to `docker` and can be overwritten by the `docker-dir` parameter.
* The Dockerfile defaults to `Dockerfile`, and can be overwritten by `dockerfile` parameter. The location is relative to the Docker context directory.
* The resulting image name and SHA is placed into `.ods/artifacts`.

Pushes the image to the target registry (defaulting to an image stream in the namespace of the pipeline run) using SDS-EXT-17.

If the Aqua scanner is installed in the base image, the  pushed image shall be scanned. The resulting report is placed in `.ods/artifacts` and attached as a code insight to Bitbucket.
|===

==== `ods-deploy-helm` task

[cols="1,1,3"]
|===
| SDS-TASK-22
| `ods-deploy-helm` ClusterTask resource
| Deploys a Helm chart and promotes images. References SDS-TASK-23 and executes SDS-TASK-24.

| SDS-TASK-23
| `ods-helm` contaner image
| Container image to promote images and deploy Helm charts. Based on `ubi8/ubi-minimal` (SDS-EXT-2), includes SDS-EXT-9, SDS-EXT-15, SDS-EXT-17, SDS-EXT-19, SDS-EXT-20, SDS-EXT-21, SDS-EXT-23, SDS-EXT-24 and SDS-TASK-24.

| SDS-TASK-24
| `deploy-with-helm` binary
a| Skips when no `environment` is given.

Pushes images into the target namespace.

* The images that are pushed are determined by the artifacts in `.ods/artifacts/image-digests`. Each artifact contains information from which registry / image stream to get the images.
* The target namespace is selected from the given `environment`.
* The target registry may also be external to the cluster in which the pipeline runs. The registry is identified by the `registryHost` field of the environment configuration, and the credential token of `apiCredentialsSecret` is used to authenticate.

Upgrades (or installs) a Helm chart.

* The Helm chart is expected at the location identified by the `chartDir` parameter (defaulting to `chart`).
* The task errors if no chart can be found.
* A diff is performed before the upgrade/install. If there are no differences, upgrade/install is skipped.
* The upgrade/install waits until all Pods, PVCs, Services, and minimum number of Pods of a Deployment, StatefulSet, or ReplicaSet are in a ready state before marking the release as successful.
* Any values and secrets files corresponding to the environment and stage are respected (`values.yaml`, `secrets.yaml`, `values.<STAGE>.yaml`, `secrets.<STAGE>.yaml`, `values.<ENVIRONMENT>.yaml`, `secrets.<ENVIRONMENT>.yaml`; in that order of specificity).
* A values file containing the Git commit SHA is auto-generated and added to the Helm diff/upgrade invocation.
* Any encrypted secrets files are decrypted on the fly, using the age key provided by the `Secret` identified by the `age-key-secret` parameter (defaulting to `helm-secrets-age-key`). The secret is expected to expose the age key under the `key.txt` field.
* The "app version" is set to the Git commit SHA and the "version" is set to given `version` if any, otherwise the chart version in `Chart.yaml`.
* Charts in any of the respositories configured in `ods.y(a)ml` are packaged according to the same rules and added as subcharts.
* The target namespace may also be external to the cluster in which the pipeline runs. The API server is identified by the `apiServer` field of the environment configuration, and the credential token of `apiCredentialsSecret` is used to authenticate.
|===

==== Local ODS Pipeline Installation

===== Webhook Interceptor

[cols="1,1,3"]
|===
| SDS-INTERCEPTOR-1
| `ods-pipeline` Service resource
| Service (exposing a set of pods) for the webhook interceptor

| SDS-INTERCEPTOR-2
| `ods-pipeline` Deployment resource
| Deployment (providing declarative updates for pods and replica sets) for the webhook interceptor. The container template references SDS-INTERCEPTOR-3.

| SDS-INTERCEPTOR-3
| `ods-webhook-interceptor` container image
| Container image to intercept Tekton Trigger events coming from Bitbucket webhooks. Based on `ubi8/ubi-minimal` (SDS-EXT-2), includes SDS-INTERCEPTOR-4.

| SDS-INTERCEPTOR-4
| `webhook-interceptor` binary
a| The interceptor parses the JSON payload and handles `repo:refs_changed` and `pr:opened` events. Other events are dropped.

For Git commits which message instructs to skip CI, no pipelines are triggererd. Instructions may be anywhere in the commit message and may be one of (case insensitive):

```
[ci skip]
[skip ci]
***NO_CI***
```

A pipeline is created or updated corresponding to the Git branch received in the webhook request. The pipeline name is made out of the component and the sanitized branch. A maximum of 63 characters is respected. Tasks (including `finally` tasks) of the pipline are read from the ODS config file in the repository.
|===

===== Artifact Download

[cols="1,1,3"]
|===
| SDS-DLD-1
| `artifact-download` binary
a| The binary receives flags from the user identifying:

* OpenShift namespace
* Git repository (project/repository)
* Git tag

The OpenShift namespace is used to retrieve configuration and secrets required to communicate with Bitbucket and Nexus. The `ods.yaml` of the Git repository is retrieved at given Git tag to detect any subrepositories. If the given tag is `WIP`, the repository information is not retrieved from Bitbucket but located from the `.git` directory in the working directory.

For all repositories in scope, the artifacts in the corresponding groups in Nexus are downloaded to the local host. The files are placed into `artifacts-out/<TAG>` (customizable via `--output`).
|===


=== Third-party components

[cols="1,1,1,2,1"]
|===
|ID |Name |Version |Description |Link

| SDS-EXT-1
| Red Hat Universal Base Image 8
| 8.4
| Universal Base Image is designed and engineered to be the base layer for a wide range of applications, middleware and utilities. It is maintained by Red Hat and updated regularly.
| https://catalog.redhat.com/software/containers/ubi8/ubi/5c359854d70cc534b3a3784e

| SDS-EXT-2
| Red Hat Universal Base Image 8 Minimal
| 8.4
| Universal Base Image Minimal is a stripped down image that uses microdnf as a package manager. It is maintained by Red Hat and updated regularly.
| https://catalog.redhat.com/software/containers/ubi8/ubi-minimal/5c359a62bed8bd75a2c3fba8

| SDS-EXT-3
| Go
| 1.16
| Go toolchain.
| https://golang.org

| SDS-EXT-4
| golangci-lint
| 1.41
| golangci-lint is a Go linters aggregator.
| https://golangci-lint.run

| SDS-EXT-5
| junit-report
| 0.9
| Converts go test output to an xml report, suitable for applications that expect junit xml reports.
| https://github.com/jstemmer/go-junit-report

| SDS-EXT-6
| gcc/gcc-c++
| 8.5
| Optimizing compiler supporting various programming languages, required for CGO.
| https://foo

| SDS-EXT-7
| sonar-scanner
| 3.1
| General purpose SonarQube scanner
| https://github.com/SonarSource/sonar-scanner-cli

| SDS-EXT-8
| cnes-report
| 3.2
| Exports code analysis from a SonarQube server in various file formats.
| https://github.com/cnescatlab/sonar-cnes-report

| SDS-EXT-9
| Git
| 2.27
| Distributed version control system.
| https://git-scm.com

| SDS-EXT-10
| OpenJDK Headless
| 17
| Reference implementation of version 17 of the Java SE Platform.
| https://openjdk.java.net/projects/jdk/17/

| SDS-EXT-11
| Red Hat OpenJDK 17 Image
| 1.10
| OpenJDK 17 container is a base platform for building and running plain Java 17 applications, e.g. fat-jar and flat classpath.
| https://catalog.redhat.com/software/containers/ubi8/openjdk-17/618bdbf34ae3739687568813

| SDS-EXT-12
| Gradle
| 7.2
| Build automation tool for multi-language software development.
| https://gradle.org

| SDS-EXT-13
| openssh-clients
| 8.0
| Clients necessary to make encrypted connections to SSH servers.
| https://gradle.org

| SDS-EXT-14
| Python
| 3.9
| Interpreted high-level general-purpose programming language.
| https://www.python.org

| SDS-EXT-15
| Tar
| 1.30
| Used to create and extract archive files.
| https://www.gnu.org/software/tar/

| SDS-EXT-16
| Node.js
| 12
| Back-end JavaScript runtime environment.
| https://nodejs.org/

| SDS-EXT-17
| Skopeo
| 1.4
| Tool for moving container images between different types of container storages.
| https://github.com/containers/skopeo

| SDS-EXT-18
| Buildah
| 1.22
| Tool that facilitates building OCI images.
| https://github.com/containers/buildah

| SDS-EXT-19
| Helm
| 3.5
| Package manager for Kubernetes.
| https://helm.sh

| SDS-EXT-20
| Helm Diff plugin
| 3.1
| Shows a diff explaining what a helm upgrade would change.
| https://github.com/databus23/helm-diff

| SDS-EXT-21
| Helm Secrets plugin
| 3.10
| Manages secrets with Git workflow.
| https://github.com/jkroepke/helm-secrets

| SDS-EXT-22
| Tekton
| 0.24
| Cloud-native Pipeline resource.
| https://github.com/tektoncd/pipeline

| SDS-EXT-23
| Sops
| 3.7
| Encrypted files management tool.
| https://github.com/mozilla/sops

| SDS-EXT-24
| Age
| 1.0
| File encryption tool, format and Go library with small explicit keys.
| https://github.com/FiloSottile/age

|===

== Appendix

N/A

== Document History

The following table provides the history of the document.

[cols="1,1,1,3"]
|===
| Version | Date | Author | Change

| 0.6
<<<<<<< HEAD
| 2021-12-16
| Henning Groß
| Add linting stage for TypeScript.
=======
| 2021-12-15
| Andreas Kübler
| Updated JDK version.
>>>>>>> b09d426d

| 0.5
| 2021-12-10
| Michael Sauter
| Add default SonarQube project properties.

| 0.4
| 2021-12-09
| Gerard Castillo
| Add Sops and Age, and updated Helm Secrets plugin.

| 0.3
| 2021-11-26
| Gerard Castillo
| Updated python.

| 0.2
| 2021-11-10
| Michael Sauter
| Updated gcc, skopeo and buildah.

| 0.1
| 2021-10-01
| Michael Sauter
| Initial version.
|===<|MERGE_RESOLUTION|>--- conflicted
+++ resolved
@@ -544,16 +544,15 @@
 |===
 | Version | Date | Author | Change
 
-| 0.6
-<<<<<<< HEAD
+| 0.7
 | 2021-12-16
 | Henning Groß
 | Add linting stage for TypeScript.
-=======
+
+| 0.6
 | 2021-12-15
 | Andreas Kübler
 | Updated JDK version.
->>>>>>> b09d426d
 
 | 0.5
 | 2021-12-10
