#!/bin/bash
set -eu

copyLintReport() {
  cat golangci-lint-report.txt
  mkdir -p "${tmp_artifacts_dir}/lint-reports"
  cp golangci-lint-report.txt "${tmp_artifacts_dir}/lint-reports/${ARTIFACT_PREFIX}report.txt"
}

ENABLE_CGO="false"
GO_OS=""
GO_ARCH=""
OUTPUT_DIR="docker"
WORKING_DIR="."
ARTIFACT_PREFIX=""
PRE_TEST_SCRIPT=""
DEBUG="${DEBUG:-false}"

while [[ "$#" -gt 0 ]]; do
    case $1 in

    --working-dir) WORKING_DIR="$2"; shift;;
    --working-dir=*) WORKING_DIR="${1#*=}";;

    --enable-cgo) ENABLE_CGO="$2"; shift;;
    --enable-cgo=*) ENABLE_CGO="${1#*=}";;

    --go-os) GO_OS="$2"; shift;;
    --go-os=*) GO_OS="${1#*=}";;

    --go-arch) GO_ARCH="$2"; shift;;
    --go-arch=*) GO_ARCH="${1#*=}";;

    --output-dir) OUTPUT_DIR="$2"; shift;;
    --output-dir=*) OUTPUT_DIR="${1#*=}";;

    --pre-test-script) PRE_TEST_SCRIPT="$2"; shift;;
    --pre-test-script=*) PRE_TEST_SCRIPT="${1#*=}";;

    --debug) DEBUG="$2"; shift;;
    --debug=*) DEBUG="${1#*=}";;

  *) echo "Unknown parameter passed: $1"; exit 1;;
esac; shift; done

if [ "${DEBUG}" == "true" ]; then
  set -x
fi

ROOT_DIR=$(pwd)
ods_artifacts_dir="${ROOT_DIR}/.ods/artifacts"
tmp_artifacts_dir="${ROOT_DIR}/.ods/tmp-artifacts"
# tmp_artifacts_dir enables keeping artifacts created by this build 
# separate from other builds in the same repo to facilitate caching.
rm -rf "${tmp_artifacts_dir}"
if [ "${WORKING_DIR}" != "." ]; then
  cd "${WORKING_DIR}"
  ARTIFACT_PREFIX="${WORKING_DIR/\//-}-"
fi

echo "Working on Go module in $(pwd) ..."

go version
if [ "${ENABLE_CGO}" = "false" ]; then
  export CGO_ENABLED=0
fi
if [ -n "${GO_OS}" ]; then
  export GOOS="${GO_OS}"
fi
if [ -n "${GO_ARCH}" ]; then
  export GOARCH="${GO_ARCH}"
fi
export GOMODCACHE="$ROOT_DIR/.ods-cache/deps/gomod"
echo INFO: Using gomodule cache on repo pvc
echo GOMODCACHE="$GOMODCACHE"
df -h "$ROOT_DIR"

echo "Checking format ..."
# shellcheck disable=SC2046
unformatted=$(go fmt $(go list ./...))
if [ -n "${unformatted}" ]; then
  echo "Unformatted files:"
  echo "${unformatted}"
  echo "All files need to be gofmt'd. Please run: gofmt -w ."
  exit 1
fi

echo "Linting ..."
golangci-lint version
set +e
rm golangci-lint-report.txt &>/dev/null
golangci-lint run > golangci-lint-report.txt
exitcode=$?
set -e
if [ $exitcode == 0 ]; then
  echo "OK" > golangci-lint-report.txt
  copyLintReport
else
  copyLintReport
  exit $exitcode
fi

echo "Testing ..."
<<<<<<< HEAD
if [ -f "${ods_artifacts_dir}/xunit-reports/${ARTIFACT_PREFIX}report.xml" ]; then
  echo "Test artifacts already present, skipping tests ..."
  # Copy artifacts to working directory so that the SonarQube scanner can pick them up later.
  cp "${ods_artifacts_dir}/xunit-reports/${ARTIFACT_PREFIX}report.xml" report.xml
  cp "${ods_artifacts_dir}/code-coverage/${ARTIFACT_PREFIX}coverage.out" coverage.out
else
  if [ -n "${PRE_TEST_SCRIPT}" ]; then
    echo "Executing pre-test script ..."
    ./"${PRE_TEST_SCRIPT}"
  fi
  GOPKGS=$(go list ./... | grep -v /vendor)
  set +e
  rm coverage.out test-results.txt report.xml &>/dev/null
  go test -v -coverprofile=coverage.out "$GOPKGS" > test-results.txt 2>&1
  exitcode=$?
  set -e
  df -h "$ROOT_DIR"
  if [ -f test-results.txt ]; then
      cat test-results.txt
      go-junit-report < test-results.txt > report.xml
      mkdir -p "${tmp_artifacts_dir}/xunit-reports"
      cp report.xml "${tmp_artifacts_dir}/xunit-reports/${ARTIFACT_PREFIX}report.xml"
  else
    echo "No test results found"
    exit 1
  fi
  if [ -f coverage.out ]; then
      mkdir -p "${tmp_artifacts_dir}/code-coverage"
      cp coverage.out "${tmp_artifacts_dir}/code-coverage/${ARTIFACT_PREFIX}coverage.out"
  else
    echo "No code coverage found"
    exit 1
  fi
  if [ $exitcode != 0 ]; then
    exit $exitcode
  fi
=======
if [ -n "${PRE_TEST_SCRIPT}" ]; then
  echo "Executing pre-test script ..."
  ./"${PRE_TEST_SCRIPT}"
fi
GOPKGS=$(go list ./... | grep -v /vendor)
set +e
rm coverage.out test-results.txt report.xml &>/dev/null
go test -v -coverprofile=coverage.out "$GOPKGS" > test-results.txt 2>&1
exitcode=$?
set -e
df -h "$ROOT_DIR"
if [ -f test-results.txt ]; then
    cat test-results.txt
    go-junit-report < test-results.txt > report.xml
    mkdir -p "${ROOT_DIR}/.ods/artifacts/xunit-reports"
    cp report.xml "${ROOT_DIR}/.ods/artifacts/xunit-reports/${ARTIFACT_PREFIX}report.xml"
else
  echo "No test results found"
  exit 1
fi
if [ -f coverage.out ]; then
    mkdir -p "${ROOT_DIR}/.ods/artifacts/code-coverage"
    cp coverage.out "${ROOT_DIR}/.ods/artifacts/code-coverage/${ARTIFACT_PREFIX}coverage.out"
else
  echo "No code coverage found"
  exit 1
fi
if [ $exitcode != 0 ]; then
  exit $exitcode
>>>>>>> d9750d77
fi

echo "Building ..."
go build -gcflags "all=-trimpath=$(pwd)" -o "${OUTPUT_DIR}/app"<|MERGE_RESOLUTION|>--- conflicted
+++ resolved
@@ -48,7 +48,6 @@
 fi
 
 ROOT_DIR=$(pwd)
-ods_artifacts_dir="${ROOT_DIR}/.ods/artifacts"
 tmp_artifacts_dir="${ROOT_DIR}/.ods/tmp-artifacts"
 # tmp_artifacts_dir enables keeping artifacts created by this build 
 # separate from other builds in the same repo to facilitate caching.
@@ -101,44 +100,6 @@
 fi
 
 echo "Testing ..."
-<<<<<<< HEAD
-if [ -f "${ods_artifacts_dir}/xunit-reports/${ARTIFACT_PREFIX}report.xml" ]; then
-  echo "Test artifacts already present, skipping tests ..."
-  # Copy artifacts to working directory so that the SonarQube scanner can pick them up later.
-  cp "${ods_artifacts_dir}/xunit-reports/${ARTIFACT_PREFIX}report.xml" report.xml
-  cp "${ods_artifacts_dir}/code-coverage/${ARTIFACT_PREFIX}coverage.out" coverage.out
-else
-  if [ -n "${PRE_TEST_SCRIPT}" ]; then
-    echo "Executing pre-test script ..."
-    ./"${PRE_TEST_SCRIPT}"
-  fi
-  GOPKGS=$(go list ./... | grep -v /vendor)
-  set +e
-  rm coverage.out test-results.txt report.xml &>/dev/null
-  go test -v -coverprofile=coverage.out "$GOPKGS" > test-results.txt 2>&1
-  exitcode=$?
-  set -e
-  df -h "$ROOT_DIR"
-  if [ -f test-results.txt ]; then
-      cat test-results.txt
-      go-junit-report < test-results.txt > report.xml
-      mkdir -p "${tmp_artifacts_dir}/xunit-reports"
-      cp report.xml "${tmp_artifacts_dir}/xunit-reports/${ARTIFACT_PREFIX}report.xml"
-  else
-    echo "No test results found"
-    exit 1
-  fi
-  if [ -f coverage.out ]; then
-      mkdir -p "${tmp_artifacts_dir}/code-coverage"
-      cp coverage.out "${tmp_artifacts_dir}/code-coverage/${ARTIFACT_PREFIX}coverage.out"
-  else
-    echo "No code coverage found"
-    exit 1
-  fi
-  if [ $exitcode != 0 ]; then
-    exit $exitcode
-  fi
-=======
 if [ -n "${PRE_TEST_SCRIPT}" ]; then
   echo "Executing pre-test script ..."
   ./"${PRE_TEST_SCRIPT}"
@@ -153,23 +114,21 @@
 if [ -f test-results.txt ]; then
     cat test-results.txt
     go-junit-report < test-results.txt > report.xml
-    mkdir -p "${ROOT_DIR}/.ods/artifacts/xunit-reports"
-    cp report.xml "${ROOT_DIR}/.ods/artifacts/xunit-reports/${ARTIFACT_PREFIX}report.xml"
+    mkdir -p "${tmp_artifacts_dir}/xunit-reports"
+    cp report.xml "${tmp_artifacts_dir}/xunit-reports/${ARTIFACT_PREFIX}report.xml"
 else
   echo "No test results found"
   exit 1
 fi
 if [ -f coverage.out ]; then
-    mkdir -p "${ROOT_DIR}/.ods/artifacts/code-coverage"
-    cp coverage.out "${ROOT_DIR}/.ods/artifacts/code-coverage/${ARTIFACT_PREFIX}coverage.out"
+    mkdir -p "${tmp_artifacts_dir}/code-coverage"
+    cp coverage.out "${tmp_artifacts_dir}/code-coverage/${ARTIFACT_PREFIX}coverage.out"
 else
   echo "No code coverage found"
   exit 1
 fi
 if [ $exitcode != 0 ]; then
   exit $exitcode
->>>>>>> d9750d77
 fi
-
 echo "Building ..."
 go build -gcflags "all=-trimpath=$(pwd)" -o "${OUTPUT_DIR}/app"